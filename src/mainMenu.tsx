/*
 * @Copyright 2021-2023. Institute for Future Intelligence, Inc.
 */

import zhCN from 'antd/lib/locale/zh_CN';
import zhTW from 'antd/lib/locale/zh_TW';
import esES from 'antd/lib/locale/es_ES';
import trTR from 'antd/lib/locale/tr_TR';
import enUS from 'antd/lib/locale/en_US';
import ukUA from 'antd/lib/locale/uk_UA';

import React, { useMemo, useState } from 'react';
import { useStore } from './stores/common';
import styled from 'styled-components';
import { Checkbox, Dropdown, InputNumber, Menu, Modal, Radio, Space, Switch } from 'antd';
import logo from './assets/magic-lamp.png';
import 'antd/dist/antd.css';
import About from './about';
import { saveImage, showError, showInfo, showWarning } from './helpers';
import { ActionInfo, BuildingCompletionStatus, Language, ObjectType, ProjectInfo, SolarStructure } from './types';
import * as Selector from './stores/selector';
import i18n from './i18n/i18n';
import { Util } from './Util';
import { UndoableCheck } from './undo/UndoableCheck';
import { CheckboxChangeEvent } from 'antd/lib/checkbox';
import { UndoableResetView } from './undo/UndoableResetView';
import { ExclamationCircleOutlined } from '@ant-design/icons';
import { Undoable } from './undo/Undoable';
import { useRefStore } from './stores/commonRef';
import { UndoableDelete } from './undo/UndoableDelete';
import { UndoablePaste } from './undo/UndoablePaste';
import CspSimulationSettings from './components/contextMenu/elementMenu/cspSimulationSettings';
import PvSimulationSettings from './components/contextMenu/elementMenu/pvSimulationSettings';
import SutSimulationSettings from './components/contextMenu/elementMenu/sutSimulationSettings';
import { UndoableChange } from './undo/UndoableChange';
import { DEFAULT_SOLAR_PANEL_SHININESS, FLOATING_WINDOW_OPACITY, HOME_URL, UNDO_SHOW_INFO_DURATION } from './constants';
import BuildingEnergySimulationSettings from './components/contextMenu/elementMenu/buildingEnergySimulationSettings';
import { usePrimitiveStore } from './stores/commonPrimitive';
import { getExample } from './examples';
import { checkBuilding, CheckStatus } from './analysis/heatTools';
import ModelSiteDialog from './components/contextMenu/elementMenu/modelSiteDialog';
import CreateNewProjectDialog from './components/contextMenu/elementMenu/createNewProjectDialog';
import { fetchProject } from './cloudProjectUtil';
import { loadCloudFile } from './cloudFileUtil';
import { WallModel } from './models/WallModel';
import { ElementCounter } from './stores/ElementCounter';
import { useTranslation } from 'react-i18next';

const { SubMenu } = Menu;

const radioStyle = {
  display: 'block',
  height: '30px',
  paddingLeft: '10px',
  lineHeight: '30px',
};

const MainMenuContainer = styled.div`
  width: 100px;
`;

const StyledImage = styled.img`
  position: absolute;
  top: 10px;
  left: 10px;
  height: 40px;
  transition: 0.5s;
  opacity: 1;
  cursor: pointer;
  user-select: none;

  &:hover {
    opacity: 0.5;
  }
`;

const LabelContainer = styled.div`
  position: absolute;
  top: 54px;
  left: 0;
  width: 100px;
  display: flex;
  justify-content: center;
  align-items: center;
  user-select: none;
  z-index: 9;
`;

export interface MainMenuProps {
  viewOnly: boolean;
  setNavigationView: (selected: boolean) => void;
  set2DView: (selected: boolean) => void;
  resetView: () => void;
  zoomView: (scale: number) => void;
  canvas?: HTMLCanvasElement | null;
}

const MainMenu = ({ viewOnly, set2DView, resetView, zoomView, setNavigationView, canvas }: MainMenuProps) => {
  const setCommonStore = useStore(Selector.set);
  const setPrimitiveStore = usePrimitiveStore(Selector.setPrimitiveStore);
  const pasteElements = useStore(Selector.pasteElementsByKey);
  const copyElementById = useStore(Selector.copyElementById);
  const removeElementById = useStore(Selector.removeElementById);
  const importContent = useStore(Selector.importContent);
  const countObservers = useStore(Selector.countObservers);
  const countElementsByType = useStore(Selector.countElementsByType);
  const getChildrenOfType = useStore(Selector.getChildrenOfType);
  const countSolarStructuresByType = useStore(Selector.countSolarStructuresByType);
  const selectNone = useStore(Selector.selectNone);
  const addUndoable = useStore(Selector.addUndoable);
  const openModelsMap = usePrimitiveStore(Selector.openModelsMap);

  const loggable = useStore.getState().loggable;
  const language = useStore.getState().language;
  const floatingWindowOpacity = useStore.getState().floatingWindowOpacity;
  const undoManager = useStore.getState().undoManager;
  const timesPerHour = useStore(Selector.world.timesPerHour);
  const solarPanelVisibilityGridCellSize = useStore(Selector.world.solarPanelVisibilityGridCellSize);
  const solarRadiationHeatmapGridCellSize = useStore(Selector.world.solarRadiationHeatmapGridCellSize);
  const solarRadiationHeatmapMaxValue = useStore(Selector.viewState.solarRadiationHeatmapMaxValue);
  const navigationView = useStore.getState().viewState.navigationView;
  const orthographic = useStore.getState().viewState.orthographic;
  const autoRotate = useStore.getState().viewState.autoRotate;
  const showSiteInfoPanel = useStore.getState().viewState.showSiteInfoPanel;
  const showDesignInfoPanel = useStore.getState().viewState.showDesignInfoPanel;
  const showInstructionPanel = useStore.getState().viewState.showInstructionPanel;
  const showMapPanel = useStore.getState().viewState.showMapPanel;
  const showWeatherPanel = useStore.getState().viewState.showWeatherPanel;
  const showDiurnalTemperaturePanel = useStore.getState().viewState.showDiurnalTemperaturePanel;
  const showEconomicsPanel = usePrimitiveStore.getState().showEconomicsPanel;
  const showNavigationPanel = usePrimitiveStore.getState().showNavigationPanel;
  const showStickyNotePanel = useStore.getState().viewState.showStickyNotePanel;
  const showHeliodonPanel = useStore.getState().viewState.showHeliodonPanel;
  const shadowEnabled = useStore.getState().viewState.shadowEnabled;
  const solarPanelShininess = useStore.getState().viewState.solarPanelShininess;
  const changed = usePrimitiveStore.getState().changed;
  const cloudFile = useStore.getState().cloudFile;
  const user = useStore.getState().user;
  const axes = useStore.getState().viewState.axes;
  const elementsToPaste = useStore.getState().elementsToPaste;
  const runDynamicSimulation = usePrimitiveStore.getState().runDynamicSimulation;
  const runStaticSimulation = usePrimitiveStore.getState().runStaticSimulation;
  const noAnimationForHeatmapSimulation = useStore(Selector.world.noAnimationForHeatmapSimulation);
  const noAnimationForSensorDataCollection = useStore(Selector.world.noAnimationForSensorDataCollection);
  const solarRadiationHeatmapReflectionOnly = useStore(Selector.viewState.solarRadiationHeatmapReflectionOnly);
  const elements = useStore.getState().elements;
  const cameraPosition = useStore.getState().viewState.cameraPosition;
  const panCenter = useStore.getState().viewState.panCenter;
  const selectedElement = useStore.getState().selectedElement;
  const projectInfo = useStore.getState().projectInfo;
  const projectView = useStore.getState().projectView;

  const [aboutUs, setAboutUs] = useState(false);
  const [modelSiteDialogVisible, setModelSiteDialogVisible] = useState(false);
  const [createNewProjectDialogVisible, setCreateNewProjectDialogVisible] = useState(false);
  const [saveProjectAsDialogVisible, setSaveProjectAsDialogVisible] = useState(false);

  // Manually update menu when visible to avoid listen to common store change.
  const [updateMenuFlag, setUpdateMenuFlag] = useState(false);

  const handleVisibleChange = (visible: boolean) => {
    if (visible) {
      setUpdateMenuFlag(!updateMenuFlag);
    }
  };

  const { t } = useTranslation();
  const lang = useMemo(() => {
    return { lng: language };
  }, [language]);

  const isMac = useMemo(() => Util.isMac(), []);

  const keyHome = useMemo(() => {
    const os = Util.getOS();
    if (os) {
      if (os.includes('OS X')) {
        return 'Ctrl+Alt+H';
      }
      if (os.includes('Chrome')) {
        return 'Ctrl+Alt+H';
      }
    }
    return 'Ctrl+Home';
  }, []);

  const takeScreenshot = () => {
    if (canvas) {
      saveImage('screenshot.png', canvas.toDataURL('image/png'));
      if (loggable) {
        setCommonStore((state) => {
          state.actionInfo = {
            name: 'Take Screenshot',
            timestamp: new Date().getTime(),
          };
        });
      }
      usePrimitiveStore.getState().set((state) => {
        state.openModelsMap = false;
      });
    }
  };

  const loadFile = (e: any) => {
    const input = getExample(e.key);
    if (input) {
      usePrimitiveStore.getState().set((state) => {
        state.openModelsMap = false;
      });
      if (!viewOnly && changed) {
        Modal.confirm({
          title: t('message.DoYouWantToSaveChanges', lang),
          icon: <ExclamationCircleOutlined />,
          onOk: () => saveAndImport(input),
          onCancel: () => {
            usePrimitiveStore.getState().set((state) => {
              state.waiting = true;
            });
            // give it a brief moment for this modal to close
            // this may also put the function call to the last in the event queue
            setTimeout(() => {
              importContent(input);
            }, 10);
          },
          okText: t('word.Yes', lang),
          cancelText: t('word.No', lang),
        });
      } else {
        usePrimitiveStore.getState().set((state) => {
          state.waiting = true;
        });
        // give it a brief moment for the loading spinner to show
        // this may also put the function call to the last in the event queue
        setTimeout(() => {
          importContent(input);
        }, 10);
      }
      if (loggable) {
        setCommonStore((state) => {
          state.actionInfo = {
            name: 'Open Example: ' + e.key,
            timestamp: new Date().getTime(),
          };
        });
      }
      if (!viewOnly) {
        window.history.pushState({}, document.title, HOME_URL);
      }
    }
  };

  const setProjectState = (projectInfo: ProjectInfo) => {
    setCommonStore((state) => {
      state.projectInfo = { ...projectInfo };
      state.projectImages.clear();
      state.projectView = true;
    });
    usePrimitiveStore.getState().set((state) => {
      state.projectImagesUpdateFlag = !state.projectImagesUpdateFlag;
      state.updateProjectsFlag = true;
    });
  };

  const loadProject = (title: string, designIndex: number) => {
    const owner = process.env.REACT_APP_EXAMPLE_PROJECT_OWNER;
    if (title && owner) {
      fetchProject(owner, title, setProjectState).then(() => {
        loadCloudFile(owner, title + ' ' + designIndex, true, true, viewOnly).then(() => {
          // ignore
        });
      });
      usePrimitiveStore.getState().set((state) => {
        state.openModelsMap = false;
      });
      if (loggable) {
        setCommonStore((state) => {
          state.actionInfo = {
            name: 'Open Example: ' + title,
            timestamp: new Date().getTime(),
          };
        });
      }
      if (!viewOnly) {
        window.history.pushState({}, document.title, HOME_URL);
      }
    }
  };

  const saveAndImport = (input: any) => {
    if (cloudFile) {
      setCommonStore((state) => {
        state.localContentToImportAfterCloudFileUpdate = input;
      });
      usePrimitiveStore.getState().setSaveCloudFileFlag(true);
    } else {
      if (user.uid) {
        // no cloud file has been created
        setCommonStore((state) => {
          state.localContentToImportAfterCloudFileUpdate = input;
          state.showCloudFileTitleDialogFlag = !state.showCloudFileTitleDialogFlag;
          state.showCloudFileTitleDialog = true;
        });
      } else {
        showInfo(t('menu.file.ToSaveYourWorkPleaseSignIn', lang));
      }
    }
  };

  const toggleTranslucency = (e: CheckboxChangeEvent) => {
    const oldOpacity = floatingWindowOpacity;
    const newOpacity = e.target.checked ? FLOATING_WINDOW_OPACITY : 1;
    const undoableChange = {
      name: 'Floating Window Opacity',
      timestamp: Date.now(),
      oldValue: oldOpacity,
      newValue: newOpacity,
      undo: () => {
        setCommonStore((state) => {
          state.floatingWindowOpacity = undoableChange.oldValue as number;
        });
      },
      redo: () => {
        setCommonStore((state) => {
          state.floatingWindowOpacity = undoableChange.newValue as number;
        });
      },
    } as UndoableChange;
    addUndoable(undoableChange);
    setCommonStore((state) => {
      state.floatingWindowOpacity = newOpacity;
    });
  };

  const toggleShadow = () => {
    const undoableCheck = {
      name: 'Show Shadow',
      timestamp: Date.now(),
      checked: !shadowEnabled,
      undo: () => {
        setCommonStore((state) => {
          state.viewState.shadowEnabled = !undoableCheck.checked;
          if (state.viewState.shadowEnabled) {
            state.updateSceneRadius();
          }
        });
      },
      redo: () => {
        setCommonStore((state) => {
          state.viewState.shadowEnabled = undoableCheck.checked;
          if (state.viewState.shadowEnabled) {
            state.updateSceneRadius();
          }
        });
      },
    } as UndoableCheck;
    addUndoable(undoableCheck);
    setCommonStore((state) => {
      state.viewState.shadowEnabled = !state.viewState.shadowEnabled;
      if (state.viewState.shadowEnabled) {
        state.updateSceneRadius();
      }
    });
  };

  const setSurfaceShininess = (value: number) => {
    const undoableChange = {
      name: 'Set Surface Shininess',
      timestamp: Date.now(),
      oldValue: solarPanelShininess ?? DEFAULT_SOLAR_PANEL_SHININESS,
      newValue: value,
      undo: () => {
        setCommonStore((state) => {
          state.viewState.solarPanelShininess = undoableChange.oldValue as number;
        });
      },
      redo: () => {
        setCommonStore((state) => {
          state.viewState.solarPanelShininess = undoableChange.newValue as number;
        });
      },
    } as UndoableChange;
    addUndoable(undoableChange);
    setCommonStore((state) => {
      state.viewState.solarPanelShininess = value;
    });
  };

  const toggleSiteInfoPanel = () => {
    const undoableCheck = {
      name: 'Show Site Information',
      timestamp: Date.now(),
      checked: !showSiteInfoPanel,
      undo: () => {
        setCommonStore((state) => {
          state.viewState.showSiteInfoPanel = !undoableCheck.checked;
        });
      },
      redo: () => {
        setCommonStore((state) => {
          state.viewState.showSiteInfoPanel = undoableCheck.checked;
        });
      },
    } as UndoableCheck;
    addUndoable(undoableCheck);
    setCommonStore((state) => {
      state.viewState.showSiteInfoPanel = !state.viewState.showSiteInfoPanel;
    });
  };

  const toggleDesignInfoPanel = () => {
    const undoableCheck = {
      name: 'Show Design Information',
      timestamp: Date.now(),
      checked: !showDesignInfoPanel,
      undo: () => {
        setCommonStore((state) => {
          state.viewState.showDesignInfoPanel = !undoableCheck.checked;
        });
      },
      redo: () => {
        setCommonStore((state) => {
          state.viewState.showDesignInfoPanel = undoableCheck.checked;
        });
      },
    } as UndoableCheck;
    addUndoable(undoableCheck);
    setCommonStore((state) => {
      state.viewState.showDesignInfoPanel = !state.viewState.showDesignInfoPanel;
    });
  };

  const toggleInstructionPanel = () => {
    const undoableCheck = {
      name: 'Show Instruction Panel',
      timestamp: Date.now(),
      checked: !showInstructionPanel,
      undo: () => {
        setCommonStore((state) => {
          state.viewState.showInstructionPanel = !undoableCheck.checked;
        });
      },
      redo: () => {
        setCommonStore((state) => {
          state.viewState.showInstructionPanel = undoableCheck.checked;
        });
      },
    } as UndoableCheck;
    addUndoable(undoableCheck);
    setCommonStore((state) => {
      state.viewState.showInstructionPanel = !state.viewState.showInstructionPanel;
    });
  };

  const toggleStickyNote = () => {
    const undoableCheck = {
      name: 'Show Sticky Note',
      timestamp: Date.now(),
      checked: !showStickyNotePanel,
      undo: () => {
        setCommonStore((state) => {
          state.viewState.showStickyNotePanel = !undoableCheck.checked;
        });
      },
      redo: () => {
        setCommonStore((state) => {
          state.viewState.showStickyNotePanel = undoableCheck.checked;
        });
      },
    } as UndoableCheck;
    addUndoable(undoableCheck);
    setCommonStore((state) => {
      state.viewState.showStickyNotePanel = !state.viewState.showStickyNotePanel;
    });
  };

  const openHeliodonPanel = () => {
    const undoable = {
      name: 'Open Sun and Time Settings Panel',
      timestamp: Date.now(),
      undo: () => {
        setCommonStore((state) => {
          state.viewState.showHeliodonPanel = false;
        });
      },
      redo: () => {
        setCommonStore((state) => {
          state.viewState.showHeliodonPanel = true;
        });
      },
    } as Undoable;
    addUndoable(undoable);
    setCommonStore((state) => {
      state.viewState.showHeliodonPanel = true;
      state.selectedFloatingWindow = 'heliodonPanel';
    });
  };

  const openMapPanel = () => {
    const undoable = {
      name: 'Open Maps',
      timestamp: Date.now(),
      undo: () => {
        setCommonStore((state) => {
          state.viewState.showMapPanel = false;
        });
      },
      redo: () => {
        setCommonStore((state) => {
          state.viewState.showMapPanel = true;
        });
      },
    } as Undoable;
    addUndoable(undoable);
    setCommonStore((state) => {
      state.viewState.showMapPanel = true;
      state.selectedFloatingWindow = 'mapPanel';
    });
  };

  const openWeatherPanel = () => {
    const undoable = {
      name: 'Open Weather Panel',
      timestamp: Date.now(),
      undo: () => {
        setCommonStore((state) => {
          state.viewState.showWeatherPanel = false;
        });
      },
      redo: () => {
        setCommonStore((state) => {
          state.viewState.showWeatherPanel = true;
        });
      },
    } as Undoable;
    addUndoable(undoable);
    setCommonStore((state) => {
      state.viewState.showWeatherPanel = true;
      state.selectedFloatingWindow = 'weatherPanel';
    });
  };

  const openDiurnalTemperaturePanel = () => {
    const undoable = {
      name: 'Open Diurnal Temperature Panel',
      timestamp: Date.now(),
      undo: () => {
        setCommonStore((state) => {
          state.viewState.showDiurnalTemperaturePanel = false;
        });
      },
      redo: () => {
        setCommonStore((state) => {
          state.viewState.showDiurnalTemperaturePanel = true;
        });
      },
    } as Undoable;
    addUndoable(undoable);
    setCommonStore((state) => {
      state.viewState.showDiurnalTemperaturePanel = true;
      state.selectedFloatingWindow = 'diurnalTemperaturePanel';
    });
  };

  const toggleAxes = (e: CheckboxChangeEvent) => {
    const checked = e.target.checked;
    const undoableCheck = {
      name: 'Show Axes',
      timestamp: Date.now(),
      checked: checked,
      undo: () => {
        setCommonStore((state) => {
          state.viewState.axes = !undoableCheck.checked;
        });
      },
      redo: () => {
        setCommonStore((state) => {
          state.viewState.axes = undoableCheck.checked;
        });
      },
    } as UndoableCheck;
    addUndoable(undoableCheck);
    setCommonStore((state) => {
      state.viewState.axes = checked;
    });
  };

  const toggleNavigationView = (e: CheckboxChangeEvent) => {
    const undoableCheck = {
      name: 'Toggle Navigation View',
      timestamp: Date.now(),
      checked: e.target.checked,
      undo: () => {
        setNavigationView(!undoableCheck.checked);
      },
      redo: () => {
        setNavigationView(undoableCheck.checked);
      },
    } as UndoableCheck;
    addUndoable(undoableCheck);
    setNavigationView(e.target.checked);
    setCommonStore((state) => {
      state.viewState.autoRotate = false;
    });
  };

  const toggle2DView = (e: CheckboxChangeEvent) => {
    const undoableCheck = {
      name: 'Toggle 2D View',
      timestamp: Date.now(),
      checked: e.target.checked,
      undo: () => {
        set2DView(!undoableCheck.checked);
      },
      redo: () => {
        set2DView(undoableCheck.checked);
      },
    } as UndoableCheck;
    addUndoable(undoableCheck);
    set2DView(e.target.checked);
    setCommonStore((state) => {
      state.viewState.autoRotate = false;
    });
  };

  const toggleAutoRotate = () => {
    if (!orthographic) {
      const undoableCheck = {
        name: 'Auto Rotate',
        timestamp: Date.now(),
        checked: !autoRotate,
        undo: () => {
          setCommonStore((state) => {
            state.objectTypeToAdd = ObjectType.None;
            state.groupActionMode = false;
            state.viewState.autoRotate = !undoableCheck.checked;
          });
        },
        redo: () => {
          setCommonStore((state) => {
            state.objectTypeToAdd = ObjectType.None;
            state.groupActionMode = false;
            state.viewState.autoRotate = undoableCheck.checked;
          });
        },
      } as UndoableCheck;
      addUndoable(undoableCheck);
      setCommonStore((state) => {
        state.objectTypeToAdd = ObjectType.None;
        state.groupActionMode = false;
        state.viewState.autoRotate = !state.viewState.autoRotate;
      });
    }
  };

  const copySelectedElement = () => {
    if (selectedElement) {
      copyElementById(selectedElement.id);
      if (loggable) {
        setCommonStore((state) => {
          state.actionInfo = {
            name: 'Copy',
            timestamp: new Date().getTime(),
            elementId: selectedElement.id,
            elementType: selectedElement.type,
          } as ActionInfo;
        });
      }
    }
  };

  const cutSelectedElement = () => {
    if (!selectedElement || selectedElement.type === ObjectType.Roof) return;
    if (selectedElement.locked) {
      showInfo(t('message.ThisElementIsLocked', lang));
    } else {
      const cutElements = removeElementById(selectedElement.id, true);
      if (cutElements.length === 0) return;

      if (Util.isElementTriggerAutoDeletion(cutElements[0])) {
        useRefStore.getState().setListenToAutoDeletionByCut(true);
        usePrimitiveStore.getState().setPrimitiveStore('selectedElementId', selectedElement.id);
      } else {
        const undoableCut = {
          name: 'Cut',
          timestamp: Date.now(),
          deletedElements: cutElements,
          selectedElementId: selectedElement.id,
          undo: () => {
            const cutElements = undoableCut.deletedElements;
            if (cutElements.length === 0) return;

            const selectedElement = cutElements.find((e) => e.id === undoableCut.selectedElementId);
            if (!selectedElement) return;

            setCommonStore((state) => {
              for (const e of cutElements) {
                state.elements.push(e);
              }
              if (selectedElement.type === ObjectType.Wall) {
                const wall = selectedElement as WallModel;
                let leftWallId: string | null = null;
                let rightWallId: string | null = null;
                if (wall.leftJoints.length > 0) {
                  leftWallId = wall.leftJoints[0];
                }
                if (wall.rightJoints.length > 0) {
                  rightWallId = wall.rightJoints[0];
                }
                if (leftWallId || rightWallId) {
                  for (const e of state.elements) {
                    if (e.id === leftWallId && e.type === ObjectType.Wall) {
                      (e as WallModel).rightJoints[0] = wall.id;
                    }
                    if (e.id === rightWallId && e.type === ObjectType.Wall) {
                      (e as WallModel).leftJoints[0] = wall.id;
                    }
                  }
                }
              }
            });
          },
          redo: () => {
            if (undoableCut.deletedElements && undoableCut.deletedElements.length > 0) {
              removeElementById(undoableCut.deletedElements[0].id, true);
            }
          },
        } as UndoableDelete;
        addUndoable(undoableCut);
      }
    }
  };

  const pasteSelectedElement = () => {
    if (elementsToPaste && elementsToPaste.length > 0) {
      const pastedElements = pasteElements();
      if (pastedElements.length > 0) {
        const undoablePaste = {
          name: 'Paste by Key',
          timestamp: Date.now(),
          pastedElements: JSON.parse(JSON.stringify(pastedElements)),
          undo: () => {
            for (const elem of undoablePaste.pastedElements) {
              removeElementById(elem.id, false);
            }
          },
          redo: () => {
            setCommonStore((state) => {
              state.elements.push(...undoablePaste.pastedElements);
              state.selectedElement = undoablePaste.pastedElements[0];
            });
          },
        } as UndoablePaste;
        addUndoable(undoablePaste);
      }
    }
  };

  const viewAlreadyReset =
    cameraPosition[0] === cameraPosition[1] &&
    cameraPosition[1] === cameraPosition[2] &&
    panCenter[0] === 0 &&
    panCenter[1] === 0 &&
    panCenter[2] === 0;

  const toggleStaticSolarRadiationHeatmap = () => {
    if (!runStaticSimulation) {
      showInfo(t('message.SimulationStarted', lang));
    }
    // give it 0.1 second for the info to show up
    setTimeout(() => {
      selectNone();
      setPrimitiveStore('runStaticSimulation', !runStaticSimulation);
      if (loggable) {
        setCommonStore((state) => {
          state.actionInfo = {
            name: 'Generate Daily Solar Radiation Heatmap (Static)',
            timestamp: new Date().getTime(),
          };
        });
      }
    }, 100);
  };

  const toggleDynamicSolarRadiationHeatmap = () => {
    if (!runDynamicSimulation) {
      showInfo(t('message.SimulationStarted', lang));
    }
    // give it 0.1 second for the info to show up
    setTimeout(() => {
      selectNone();
      setPrimitiveStore('runDynamicSimulation', !runDynamicSimulation);
      if (loggable) {
        setCommonStore((state) => {
          state.actionInfo = {
            name: 'Generate Daily Solar Radiation Heatmap (Dynamic)',
            timestamp: new Date().getTime(),
          };
        });
      }
    }, 100);
  };

  const readyToPaste = elementsToPaste && elementsToPaste.length > 0;

  const elementCounter: ElementCounter = useStore.getState().countAllElementsByType();

  const menu = (
    <Menu triggerSubMenuAction={'click'}>
      {/* file menu */}
      {!openModelsMap && (
        <SubMenu key={'file'} title={t('menu.fileSubMenu', lang)}>
          {!viewOnly && (
            <Menu.Item
              key="create-new-file"
              onClick={() => {
                undoManager.clear();
                setCommonStore((state) => {
                  state.createNewFileFlag = true;
                  state.objectTypeToAdd = ObjectType.None;
                  state.groupActionMode = false;
                  window.history.pushState({}, document.title, HOME_URL);
                  if (loggable) {
                    state.actionInfo = {
                      name: 'Create New File',
                      timestamp: new Date().getTime(),
                    };
                  }
                });
                usePrimitiveStore.getState().set((state) => {
                  state.openModelsMap = false;
                });
              }}
            >
              {t('menu.file.CreateNewFile', lang)}
              <span style={{ paddingLeft: '2px', fontSize: 9 }}>({isMac ? '⌘' : 'Ctrl'}+F)</span>
            </Menu.Item>
          )}

          {!viewOnly && (
            <Menu.Item
              key="open-local-file"
              onClick={() => {
                undoManager.clear();
                setCommonStore((state) => {
                  state.openLocalFileFlag = true;
                  state.objectTypeToAdd = ObjectType.None;
                  state.groupActionMode = false;
                  state.cloudFile = undefined;
                  window.history.pushState({}, document.title, HOME_URL);
                  if (loggable) {
                    state.actionInfo = {
                      name: 'Open Local File',
                      timestamp: new Date().getTime(),
                    };
                  }
                });
                usePrimitiveStore.getState().set((state) => {
                  state.openModelsMap = false;
                });
              }}
            >
              {t('menu.file.OpenLocalFile', lang)}
              <span style={{ paddingLeft: '2px', fontSize: 9 }}>({isMac ? '⌘' : 'Ctrl'}+O)</span>...
            </Menu.Item>
          )}

          <Menu.Item
            key="save-local-file"
            onClick={() => {
              usePrimitiveStore.getState().set((state) => {
                state.saveLocalFileDialogVisible = true;
              });
              if (loggable) {
                setCommonStore((state) => {
                  state.actionInfo = {
                    name: 'Save as Local File',
                    timestamp: new Date().getTime(),
                  };
                });
              }
            }}
          >
            {t('menu.file.SaveAsLocalFile', lang)}
            <span style={{ paddingLeft: '2px', fontSize: 9 }}>({isMac ? '⌘' : 'Ctrl'}+S)</span>...
          </Menu.Item>

          {user.uid && !viewOnly && (
            <Menu.Item
              key="open-cloud-file"
              onClick={() => {
                usePrimitiveStore.getState().set((state) => {
                  state.listCloudFilesFlag = true;
                  state.openModelsMap = false;
                });
                setCommonStore((state) => {
                  state.selectedFloatingWindow = 'cloudFilePanel';
                });
                if (loggable) {
                  setCommonStore((state) => {
                    state.actionInfo = {
                      name: 'List Cloud Files',
                      timestamp: new Date().getTime(),
                    };
                  });
                }
              }}
            >
              {t('menu.file.OpenCloudFile', lang)}
              <span style={{ paddingLeft: '2px', fontSize: 9 }}>({isMac ? '⌘' : 'Ctrl'}+Shift+O)</span>...
            </Menu.Item>
          )}

          {user.uid && cloudFile && !viewOnly && (
            <Menu.Item
              key="save-cloud-file"
              onClick={() => {
                usePrimitiveStore.getState().setSaveCloudFileFlag(true);
                if (loggable) {
                  setCommonStore((state) => {
                    state.actionInfo = {
                      name: 'Save Cloud File',
                      timestamp: new Date().getTime(),
                    };
                  });
                }
              }}
            >
              {t('menu.file.SaveCloudFile', lang)}
              <span style={{ paddingLeft: '2px', fontSize: 9 }}>({isMac ? '⌘' : 'Ctrl'}+Shift+S)</span>
            </Menu.Item>
          )}

          {user.uid && !viewOnly && (
            <Menu.Item
              key="save-as-cloud-file"
              onClick={() => {
                setCommonStore((state) => {
                  state.showCloudFileTitleDialogFlag = !state.showCloudFileTitleDialogFlag;
                  state.showCloudFileTitleDialog = true;
                  if (loggable) {
                    state.actionInfo = {
                      name: 'Save as Cloud File',
                      timestamp: new Date().getTime(),
                    };
                  }
                });
              }}
            >
              {t('menu.file.SaveAsCloudFile', lang)}...
            </Menu.Item>
          )}

          {!viewOnly && (
            <Menu.Item
              key="publish-on-model-map"
              onClick={() => {
                const urlId = new URLSearchParams(window.location.search).get('userid');
                const matched = urlId === user.uid;
                const allowed = user.uid && cloudFile && matched;
                if (allowed) {
                  setModelSiteDialogVisible(true);
                } else {
                  if (!user.uid) {
                    showInfo(t('menu.file.YouMustLogInToPublishYourModel', lang) + '.');
                  } else if (urlId && !matched) {
                    showInfo(t('menu.file.YouCannotPublishAModelThatYouDoNotOwn', lang) + '.');
                  } else {
                    showInfo(t('menu.file.YouMustSaveModelOnCloudBeforePublishingIt', lang) + '.');
                  }
                }
              }}
            >
              {t('menu.file.PublishOnModelsMap', lang)}...
            </Menu.Item>
          )}

          <Menu.Item key="screenshot" onClick={takeScreenshot}>
            {t('menu.file.TakeScreenshot', lang)}
          </Menu.Item>
        </SubMenu>
      )}

      {/* project menu */}
      {!openModelsMap && !viewOnly && user.uid && (
        <SubMenu key={'project'} title={t('menu.projectSubMenu', lang)}>
          <Menu.Item
            key="create-new-project"
            onClick={() => {
              if (!user.uid) {
                showInfo(t('menu.project.YouMustLogInToCreateProject', lang) + '.');
                return;
              }
              setCreateNewProjectDialogVisible(true);
              usePrimitiveStore.getState().set((state) => {
                state.openModelsMap = false;
              });
              if (loggable) {
                setCommonStore((state) => {
                  state.actionInfo = {
                    name: 'Create New Project',
                    timestamp: new Date().getTime(),
                  };
                });
              }
            }}
          >
            {t('menu.project.CreateNewProject', lang)}...
          </Menu.Item>
          <Menu.Item
            key="list-project"
            onClick={() => {
              if (!user.uid) {
                showInfo(t('menu.project.YouMustLogInToOpenProject', lang) + '.');
                return;
              }
              usePrimitiveStore.getState().set((state) => {
                state.showProjectsFlag = true;
                state.openModelsMap = false;
              });
              setCommonStore((state) => {
                state.selectedFloatingWindow = 'projectListPanel';
              });
              if (loggable) {
                setCommonStore((state) => {
                  state.actionInfo = {
                    name: 'Open Project',
                    timestamp: new Date().getTime(),
                  };
                });
              }
            }}
          >
            {t('menu.project.OpenProject', lang)}...
          </Menu.Item>
          {projectView && projectInfo.title && user.uid && (
            <Menu.Item
              key="save-project-as"
              onClick={() => {
                setSaveProjectAsDialogVisible(true);
                usePrimitiveStore.getState().set((state) => {
                  state.openModelsMap = false;
                });
                if (loggable) {
                  setCommonStore((state) => {
                    state.actionInfo = {
                      name: 'Save Project As',
                      timestamp: new Date().getTime(),
                    };
                  });
                }
              }}
            >
              {t('menu.project.SaveProjectAs', lang)}...
            </Menu.Item>
          )}
        </SubMenu>
      )}

      {/* edit menu */}
      {(selectedElement || readyToPaste || undoManager.hasUndo() || undoManager.hasRedo()) && !openModelsMap && (
        <SubMenu key={'edit'} title={t('menu.editSubMenu', lang)}>
          {selectedElement && (
            <Menu.Item key="copy" onClick={copySelectedElement}>
              {t('word.Copy', lang)}
              <span style={{ paddingLeft: '2px', fontSize: 9 }}>({isMac ? '⌘' : 'Ctrl'}+C)</span>
            </Menu.Item>
          )}
          {selectedElement && (
            <Menu.Item key="cut" onClick={cutSelectedElement}>
              {t('word.Cut', lang)}
              <span style={{ paddingLeft: '2px', fontSize: 9 }}>({isMac ? '⌘' : 'Ctrl'}+X)</span>
            </Menu.Item>
          )}
          {readyToPaste && (
            <Menu.Item key="paste" onClick={pasteSelectedElement}>
              {t('word.Paste', lang)}
              <span style={{ paddingLeft: '2px', fontSize: 9 }}>({isMac ? '⌘' : 'Ctrl'}+V)</span>
            </Menu.Item>
          )}
          {undoManager.hasUndo() && (
            <Menu.Item
              key="undo"
              onClick={() => {
                if (undoManager.hasUndo()) {
                  const commandName = undoManager.undo();
                  if (commandName) showInfo(t('menu.edit.Undo', lang) + ': ' + commandName, UNDO_SHOW_INFO_DURATION);
                  if (loggable) {
                    setCommonStore((state) => {
                      state.actionInfo = {
                        name: 'Undo',
                        timestamp: new Date().getTime(),
                      };
                    });
                  }
                }
              }}
            >
              {t('menu.edit.Undo', lang) + ': ' + undoManager.getLastUndoName()}
              <span style={{ paddingLeft: '2px', fontSize: 9 }}>({isMac ? '⌘' : 'Ctrl'}+Z)</span>
            </Menu.Item>
          )}
          {undoManager.hasRedo() && (
            <Menu.Item
              key="redo"
              onClick={() => {
                if (undoManager.hasRedo()) {
                  const commandName = undoManager.redo();
                  if (commandName) showInfo(t('menu.edit.Redo', lang) + ': ' + commandName, UNDO_SHOW_INFO_DURATION);
                  if (loggable) {
                    setCommonStore((state) => {
                      state.actionInfo = {
                        name: 'Redo',
                        timestamp: new Date().getTime(),
                      };
                    });
                  }
                }
              }}
            >
              {t('menu.edit.Redo', lang) + ': ' + undoManager.getLastRedoName()}
              <span style={{ paddingLeft: '2px', fontSize: 9 }}>({isMac ? '⌘' : 'Ctrl'}+Y)</span>
            </Menu.Item>
          )}
        </SubMenu>
      )}

      {/* view menu */}
      {!openModelsMap && (
        <SubMenu key={'view'} title={t('menu.viewSubMenu', lang)}>
          {!orthographic && !viewAlreadyReset && (
            <Menu.Item
              key={'reset-view'}
              onClick={() => {
                const undoableResetView = {
                  name: 'Reset View',
                  timestamp: Date.now(),
                  oldCameraPosition: [...cameraPosition],
                  oldPanCenter: [...panCenter],
                  undo: () => {
                    const orbitControlsRef = useRefStore.getState().orbitControlsRef;
                    if (orbitControlsRef?.current) {
                      orbitControlsRef.current.object.position.set(
                        undoableResetView.oldCameraPosition[0],
                        undoableResetView.oldCameraPosition[1],
                        undoableResetView.oldCameraPosition[2],
                      );
                      orbitControlsRef.current.target.set(
                        undoableResetView.oldPanCenter[0],
                        undoableResetView.oldPanCenter[1],
                        undoableResetView.oldPanCenter[2],
                      );
                      orbitControlsRef.current.update();
                      setCommonStore((state) => {
                        const v = state.viewState;
                        v.cameraPosition = [...undoableResetView.oldCameraPosition];
                        v.panCenter = [...undoableResetView.oldPanCenter];
                      });
                    }
                  },
                  redo: () => {
                    resetView();
                  },
                } as UndoableResetView;
                addUndoable(undoableResetView);
                resetView();
                setCommonStore((state) => {
                  state.objectTypeToAdd = ObjectType.None;
                  state.groupActionMode = false;
                  state.viewState.orthographic = false;
                });
              }}
              style={{ paddingLeft: '36px' }}
            >
              {t('menu.view.ResetView', lang)}
              <span style={{ paddingLeft: '2px', fontSize: 9 }}>({keyHome})</span>
            </Menu.Item>
          )}
          <Menu.Item
            key={'zoom-out-view'}
            onClick={() => {
              zoomView(1.1);
            }}
            style={{ paddingLeft: '36px' }}
          >
            {t('menu.view.ZoomOut', lang)}
            <span style={{ paddingLeft: '2px', fontSize: 9 }}>({isMac ? '⌘' : 'Ctrl'}+])</span>
          </Menu.Item>
          <Menu.Item
            key={'zoom-in-view'}
            onClick={() => {
              zoomView(0.9);
            }}
            style={{ paddingLeft: '36px' }}
          >
            {t('menu.view.ZoomIn', lang)}
            <span style={{ paddingLeft: '2px', fontSize: 9 }}>({isMac ? '⌘' : 'Ctrl'}+[)</span>
          </Menu.Item>
          <Menu.Item key={'navigation-view-check-box'}>
            <Checkbox checked={navigationView} onChange={toggleNavigationView}>
              {t('menu.view.NavigationView', lang)}
              <span style={{ paddingLeft: '2px', fontSize: 9 }}>({isMac ? '⌘' : 'Ctrl'}+Q)</span>
            </Checkbox>
          </Menu.Item>
          <Menu.Item key={'orthographic-check-box'}>
            <Checkbox checked={orthographic} onChange={toggle2DView}>
              {t('menu.view.TwoDimensionalView', lang)}
              <span style={{ paddingLeft: '2px', fontSize: 9 }}>({isMac ? '⌘' : 'Ctrl'}+B)</span>
            </Checkbox>
          </Menu.Item>
          {!orthographic && (
            <Menu.Item key={'auto-rotate-check-box'}>
              <Checkbox checked={autoRotate} onChange={toggleAutoRotate}>
                {t('menu.view.AutoRotate', lang)}
                <span style={{ paddingLeft: '2px', fontSize: 9 }}>({isMac ? '⌘' : 'Ctrl'}+M)</span>
              </Checkbox>
            </Menu.Item>
          )}
          <Menu.Item key={'axes-check-box'}>
            <Checkbox checked={axes} onChange={toggleAxes}>
              {t('skyMenu.Axes', lang)}
            </Checkbox>
          </Menu.Item>
          <Menu.Item key={'shadow-check-box'}>
            <Checkbox checked={shadowEnabled} onChange={toggleShadow}>
              {t('menu.view.ShowShadow', lang)}
            </Checkbox>
          </Menu.Item>
          <Menu.Item key={'shininess-check-box'}>
            <Checkbox
              checked={solarPanelShininess === undefined || solarPanelShininess > 0}
              onChange={(e) => {
                setSurfaceShininess(e.target.checked ? DEFAULT_SOLAR_PANEL_SHININESS : 0);
              }}
            >
              {t('menu.view.ShowSurfaceShininess', lang)}
            </Checkbox>
          </Menu.Item>
          <Menu.Item key={'translucency-check-box'}>
            <Checkbox checked={floatingWindowOpacity < 1} onChange={toggleTranslucency}>
              {t('menu.view.TranslucentFloatingWindows', lang)}
            </Checkbox>
          </Menu.Item>
        </SubMenu>
      )}

      {/* settings menu */}
      {!openModelsMap && (
        <SubMenu key={'settings'} title={t('menu.settingsSubMenu', lang)}>
          {!showHeliodonPanel && (
            <Menu.Item key={'heliodon-panel-check-box'} onClick={openHeliodonPanel}>
              {t('menu.settings.SunAndTime', lang)}...
            </Menu.Item>
          )}
          {!showMapPanel && (
            <Menu.Item key={'map-panel-check-box'} onClick={openMapPanel}>
              {t('word.Location', lang)}...
            </Menu.Item>
          )}
          {!showWeatherPanel && (
            <Menu.Item key={'weather-panel-check-box'} onClick={openWeatherPanel}>
              {t('menu.settings.WeatherData', lang)}...
            </Menu.Item>
          )}
          {!showDiurnalTemperaturePanel && (
            <Menu.Item key={'diurnal-temperature-panel-check-box'} onClick={openDiurnalTemperaturePanel}>
              {t('menu.settings.DiurnalTemperature', lang)}...
            </Menu.Item>
          )}
          {!showEconomicsPanel && (
            <Menu.Item
              key={'economics-panel-menu-item'}
              onClick={() => {
                usePrimitiveStore.getState().set((state) => {
                  state.showEconomicsPanel = true;
                });
                if (loggable) {
                  setCommonStore((state) => {
                    state.actionInfo = {
                      name: 'Open Economics Panel',
                      timestamp: new Date().getTime(),
                    };
                  });
                }
              }}
            >
              {t('economicsPanel.EconomicsParameters', lang)}...
            </Menu.Item>
          )}
          {!showNavigationPanel && (
            <Menu.Item
              key={'navigation-panel-menu-item'}
              onClick={() => {
                usePrimitiveStore.getState().set((state) => {
                  state.showNavigationPanel = true;
                });
                if (loggable) {
                  setCommonStore((state) => {
                    state.actionInfo = {
                      name: 'Open Navigation Panel',
                      timestamp: new Date().getTime(),
                    };
                  });
                }
              }}
            >
              {t('navigationPanel.NavigationParameters', lang)}...
            </Menu.Item>
          )}
        </SubMenu>
      )}

      {!openModelsMap && (
        <SubMenu key={'accessories'} title={t('menu.view.accessoriesSubMenu', lang)}>
          <Menu.Item key={'site-info-panel-check-box'}>
            <Checkbox checked={showSiteInfoPanel} onChange={toggleSiteInfoPanel}>
              {t('menu.view.accessories.SiteInformation', lang)}
            </Checkbox>
          </Menu.Item>
          <Menu.Item key={'design-info-panel-check-box'}>
            <Checkbox checked={showDesignInfoPanel} onChange={toggleDesignInfoPanel}>
              {t('menu.view.accessories.DesignInformation', lang)}
            </Checkbox>
          </Menu.Item>
          <Menu.Item key={'instruction-panel-check-box'}>
            <Checkbox checked={showInstructionPanel} onChange={toggleInstructionPanel}>
              {t('menu.view.accessories.Instruction', lang)}
            </Checkbox>
          </Menu.Item>
          <Menu.Item key={'sticky-note-panel-check-box'}>
            <Checkbox checked={showStickyNotePanel} onChange={toggleStickyNote}>
              {t('menu.view.accessories.StickyNote', lang)}
            </Checkbox>
          </Menu.Item>
        </SubMenu>
      )}

      {/* analysis menu */}
      {!openModelsMap && elementCounter.gotSome() && (
        <SubMenu key={'analysis'} title={t('menu.analysisSubMenu', lang)}>
          {/* physics */}
          <SubMenu key={'physics'} title={t('menu.physicsSubMenu', lang)}>
            <Menu.Item
              key={'daily-solar-radiation-heatmap'}
              onClick={
                !noAnimationForHeatmapSimulation || Util.hasMovingParts(elements)
                  ? toggleDynamicSolarRadiationHeatmap
                  : toggleStaticSolarRadiationHeatmap
              }
            >
              {t('menu.physics.DailySolarRadiationHeatmap', lang)}
            </Menu.Item>
            <SubMenu
              key={'solar-radiation-heatmap-options'}
              title={t('menu.physics.SolarRadiationHeatmapOptions', lang)}
            >
              <Menu>
                <Menu.Item key={'solar-radiation-heatmap-grid-cell-size'}>
                  <Space style={{ width: '280px' }}>
                    {t('menu.physics.SolarRadiationHeatmapGridCellSize', lang) + ':'}
                  </Space>
                  <InputNumber
                    min={0.1}
                    max={20}
                    step={0.1}
                    style={{ width: 60 }}
                    precision={1}
                    value={solarRadiationHeatmapGridCellSize ?? 0.5}
                    onChange={(value) => {
                      if (value === null) return;
                      setCommonStore((state) => {
                        state.world.solarRadiationHeatmapGridCellSize = value;
                      });
                    }}
                  />
                  <Space style={{ paddingLeft: '10px' }}>{t('word.MeterAbbreviation', lang)}</Space>
                </Menu.Item>
                <Menu.Item key={'solar-radiation-heatmap-max-value'}>
                  <Space style={{ width: '280px' }}>
                    {t('menu.physics.SolarRadiationHeatmapMaxValue', lang) + ':'}
                  </Space>
                  <InputNumber
                    min={0.5}
                    max={50}
                    step={0.5}
                    style={{ width: 60 }}
                    precision={1}
                    value={solarRadiationHeatmapMaxValue ?? 5}
                    onChange={(value) => {
                      setCommonStore((state) => {
                        if (value === null) return;
                        state.viewState.solarRadiationHeatMapMaxValue = value;
                      });
                    }}
                  />
                </Menu.Item>
                {Util.hasHeliostatOrFresnelReflectors(elements) && (
                  <Menu.Item key={'solar-radiation-heatmap-reflection-only'}>
                    <Space style={{ width: '280px' }}>{t('menu.physics.ReflectionHeatmap', lang) + ':'}</Space>
                    <Switch
                      checked={solarRadiationHeatmapReflectionOnly}
                      onChange={(checked) => {
                        setCommonStore((state) => {
                          state.viewState.solarRadiationHeatMapReflectionOnly = checked;
                        });
                      }}
                    />
                  </Menu.Item>
                )}
                {!Util.hasMovingParts(elements) && (
                  <Menu.Item key={'solar-radiation-heatmap-no-animation'}>
                    <Space style={{ width: '280px' }}>
                      {t('menu.physics.SolarRadiationHeatmapNoAnimation', lang) + ':'}
                    </Space>
                    <Switch
                      checked={noAnimationForHeatmapSimulation}
                      onChange={(checked) => {
                        setCommonStore((state) => {
                          state.world.noAnimationForHeatmapSimulation = checked;
                        });
                      }}
                    />
                  </Menu.Item>
                )}
              </Menu>
            </SubMenu>
          </SubMenu>

          {/* sensors */}
          {elementCounter.sensorCount > 0 && (
            <SubMenu key={'sensors'} title={t('menu.sensorSubMenu', lang)}>
              <Menu.Item
                key={'sensor-collect-daily-data'}
                onClick={() => {
                  const sensorCount = countElementsByType(ObjectType.Sensor);
                  if (sensorCount === 0) {
                    showInfo(t('analysisManager.NoSensorForCollectingData', lang));
                    return;
                  }
                  showInfo(t('message.SimulationStarted', lang));
                  // give it 0.1 second for the info to show up
                  setTimeout(() => {
                    if (loggable) {
                      setCommonStore((state) => {
                        state.actionInfo = { name: 'Collect Daily Data for Sensors', timestamp: new Date().getTime() };
                      });
                    }
                    usePrimitiveStore.getState().set((state) => {
                      state.simulationInProgress = true;
                      state.runDailyLightSensor = true;
                    });
                  }, 100);
                }}
              >
                {t('menu.sensor.CollectDailyData', lang)}
              </Menu.Item>
              <Menu.Item
                key={'sensor-collect-yearly-data'}
                onClick={() => {
                  const sensorCount = countElementsByType(ObjectType.Sensor);
                  if (sensorCount === 0) {
                    showInfo(t('analysisManager.NoSensorForCollectingData', lang));
                    return;
                  }
                  showInfo(t('message.SimulationStarted', lang));
                  // give it 0.1 second for the info to show up
                  setTimeout(() => {
                    if (loggable) {
                      setCommonStore((state) => {
                        state.actionInfo = { name: 'Collect Yearly Data for Sensors', timestamp: new Date().getTime() };
                      });
                    }
                    usePrimitiveStore.getState().set((state) => {
                      state.simulationInProgress = true;
                      state.runYearlyLightSensor = true;
                    });
                  }, 100);
                }}
              >
                {t('menu.sensor.CollectYearlyData', lang)}
              </Menu.Item>
              <SubMenu key={'sensor-simulation-options'} title={t('word.Options', lang)}>
                <Menu>
                  <Menu.Item key={'sensor-simulation-sampling-frequency'}>
                    <Space style={{ width: '150px' }}>{t('menu.option.SamplingFrequency', lang) + ':'}</Space>
                    <InputNumber
                      min={1}
                      max={60}
                      step={1}
                      style={{ width: 60 }}
                      precision={0}
                      value={timesPerHour}
                      formatter={(a) => Number(a).toFixed(0)}
                      onChange={(value) => {
                        if (value === null) return;
                        setCommonStore((state) => {
                          state.world.timesPerHour = value;
                        });
                      }}
                    />
                    <Space style={{ paddingLeft: '10px' }}>{t('menu.option.TimesPerHour', lang)}</Space>
                  </Menu.Item>
                  {!Util.hasMovingParts(elements) && (
                    <Menu.Item key={'sensor-simulation-no-animation'}>
                      <Space style={{ width: '280px' }}>
                        {t('menu.sensor.SensorSimulationNoAnimation', lang) + ':'}
                      </Space>
                      <Switch
                        checked={noAnimationForSensorDataCollection}
                        onChange={(checked) => {
                          setCommonStore((state) => {
                            state.world.noAnimationForSensorDataCollection = checked;
                          });
                        }}
                      />
                    </Menu.Item>
                  )}
                </Menu>
              </SubMenu>
            </SubMenu>
          )}

          {/* buildings */}
          {elementCounter.wallCount > 0 && (
            <SubMenu key={'buildings'} title={t('menu.buildingSubMenu', lang)}>
              <Menu.Item
                key={'building-energy-daily-data'}
                onClick={() => {
                  const checkResult = checkBuilding(elements, countElementsByType, getChildrenOfType);
                  if (checkResult.status === CheckStatus.NO_BUILDING) {
                    showInfo(t('analysisManager.NoBuildingForAnalysis', lang));
                    return;
                  }
                  if (checkResult.status === CheckStatus.AT_LEAST_ONE_BAD_NO_GOOD) {
                    let errorType;
                    switch (checkResult.buildingCompletion) {
                      case BuildingCompletionStatus.WALL_DISJOINED:
                        errorType = t('message.WallsAreNotConnected', lang);
                        break;
                      case BuildingCompletionStatus.WALL_EMPTY:
                        errorType = t('message.BuildingContainsEmptyWall', lang);
                        break;
                      case BuildingCompletionStatus.ROOF_MISSING:
                        errorType = t('message.BuildingRoofMissing', lang);
                        break;
                      default:
                        errorType = t('message.UnknownErrors', lang);
                    }
                    showError(t('message.SimulationWillNotStartDueToErrors', lang) + ': ' + errorType);
                    return;
                  }
                  if (checkResult.status === CheckStatus.AT_LEAST_ONE_BAD_AT_LEAST_ONE_GOOD) {
                    showWarning(t('message.SimulationWillStartDespiteWarnings', lang));
                  }
                  showInfo(t('message.SimulationStarted', lang));
                  // give it 0.1 second for the info to show up
                  setTimeout(() => {
                    selectNone();
                    if (loggable) {
                      setCommonStore((state) => {
                        state.actionInfo = { name: 'Analyze Daily Building Energy', timestamp: new Date().getTime() };
                      });
                    }
                    usePrimitiveStore.getState().set((state) => {
                      state.runDailyThermalSimulation = true;
                      state.simulationInProgress = true;
                    });
                  }, 100);
                }}
              >
                {t('menu.building.AnalyzeDailyBuildingEnergy', lang)}
              </Menu.Item>
              <Menu.Item
                key={'building-energy-yearly-data'}
                onClick={() => {
                  const checkResult = checkBuilding(elements, countElementsByType, getChildrenOfType);
                  if (checkResult.status === CheckStatus.NO_BUILDING) {
                    showInfo(t('analysisManager.NoBuildingForAnalysis', lang));
                    return;
                  }
                  if (checkResult.status === CheckStatus.AT_LEAST_ONE_BAD_NO_GOOD) {
                    let errorType;
                    switch (checkResult.buildingCompletion) {
                      case BuildingCompletionStatus.WALL_DISJOINED:
                        errorType = t('message.WallsAreNotConnected', lang);
                        break;
                      case BuildingCompletionStatus.WALL_EMPTY:
                        errorType = t('message.BuildingContainsEmptyWall', lang);
                        break;
                      case BuildingCompletionStatus.ROOF_MISSING:
                        errorType = t('message.BuildingRoofMissing', lang);
                        break;
                      default:
                        errorType = t('message.UnknownErrors', lang);
                    }
                    showError(t('message.SimulationWillNotStartDueToErrors', lang) + ': ' + errorType);
                    return;
                  }
                  if (checkResult.status === CheckStatus.AT_LEAST_ONE_BAD_AT_LEAST_ONE_GOOD) {
                    showWarning(t('message.SimulationWillStartDespiteWarnings', lang));
                  }
                  showInfo(t('message.SimulationStarted', lang));
                  // give it 0.1 second for the info to show up
                  setTimeout(() => {
                    selectNone();
                    usePrimitiveStore.getState().set((state) => {
                      state.runYearlyThermalSimulation = true;
                      state.simulationInProgress = true;
                    });
                    if (loggable) {
                      setCommonStore((state) => {
                        state.actionInfo = { name: 'Analyze Yearly Building Energy', timestamp: new Date().getTime() };
                      });
                    }
                  }, 100);
                }}
              >
                {t('menu.building.AnalyzeYearlyBuildingEnergy', lang)}
              </Menu.Item>
              <BuildingEnergySimulationSettings />
            </SubMenu>
          )}

          {/* solar panels */}
          {elementCounter.solarPanelCount > 0 && (
            <SubMenu key={'solar-panels'} title={t('menu.solarPanelSubMenu', lang)}>
              <Menu.Item
                key={'solar-panel-daily-yield'}
                onClick={() => {
                  const solarPanelCount = countElementsByType(ObjectType.SolarPanel);
                  if (solarPanelCount === 0) {
                    showInfo(t('analysisManager.NoSolarPanelForAnalysis', lang));
                    return;
                  }
                  showInfo(t('message.SimulationStarted', lang));
                  // give it 0.1 second for the info to show up
                  setTimeout(() => {
                    setCommonStore((state) => {
                      if (state.graphState) state.graphState.dailyPvIndividualOutputs = false;
                      if (loggable) {
                        state.actionInfo = {
                          name: 'Run Daily Simulation For Solar Panels',
                          timestamp: new Date().getTime(),
                        };
                      }
                    });
                    usePrimitiveStore.getState().set((state) => {
                      state.simulationInProgress = true;
                      state.runDailySimulationForSolarPanels = true;
                    });
                  }, 100);
                }}
              >
                {t('menu.solarPanel.AnalyzeDailyYield', lang)}
              </Menu.Item>
              <Menu.Item
                key={'solar-panel-yearly-yield'}
                onClick={() => {
                  const solarPanelCount = countElementsByType(ObjectType.SolarPanel);
                  if (solarPanelCount === 0) {
                    showInfo(t('analysisManager.NoSolarPanelForAnalysis', lang));
                    return;
                  }
                  showInfo(t('message.SimulationStarted', lang));
                  // give it 0.1 second for the info to show up
                  setTimeout(() => {
                    setCommonStore((state) => {
                      if (state.graphState) state.graphState.yearlyPvIndividualOutputs = false;
                      if (loggable) {
                        state.actionInfo = {
                          name: 'Run Yearly Simulation For Solar Panels',
                          timestamp: new Date().getTime(),
                        };
                      }
                    });
                    usePrimitiveStore.getState().set((state) => {
                      state.simulationInProgress = true;
                      state.runYearlySimulationForSolarPanels = true;
                    });
                  }, 100);
                }}
              >
                {t('menu.solarPanel.AnalyzeYearlyYield', lang)}
              </Menu.Item>
              <PvSimulationSettings />
              <Menu.Item
                key={'solar-panel-visibility'}
                onClick={() => {
                  const observerCount = countObservers();
                  if (observerCount === 0) {
                    showInfo(t('analysisManager.NoObserverForVisibilityAnalysis', lang));
                    return;
                  }
                  showInfo(t('message.SimulationStarted', lang));
                  // give it 0.1 second for the info to show up
                  setTimeout(() => {
                    usePrimitiveStore.getState().set((state) => {
                      state.runSolarPanelVisibilityAnalysis = !state.runSolarPanelVisibilityAnalysis;
                      state.simulationInProgress = true;
                    });
                    if (loggable) {
                      setCommonStore((state) => {
                        state.actionInfo = {
                          name: 'Run Visibility Analysis For Solar Panels',
                          timestamp: new Date().getTime(),
                        };
                      });
                    }
                  }, 100);
                }}
              >
                {t('menu.solarPanel.AnalyzeVisibility', lang)}
              </Menu.Item>
              <SubMenu
                key={'solar-panel-visibility-analysis-options'}
                title={t('menu.solarPanel.VisibilityAnalysisOptions', lang)}
              >
                <Menu>
                  <Menu.Item key={'solar-panel-visibility-grid-cell-size'}>
                    <Space style={{ paddingRight: '10px' }}>
                      {t('menu.solarPanel.VisibilityGridCellSize', lang) + ':'}
                    </Space>
                    <InputNumber
                      min={0.1}
                      max={5}
                      step={0.1}
                      style={{ width: 60 }}
                      precision={1}
                      value={solarPanelVisibilityGridCellSize ?? 0.2}
                      onChange={(value) => {
                        if (value === null) return;
                        setCommonStore((state) => {
                          state.world.solarPanelVisibilityGridCellSize = value;
                        });
                      }}
                    />
                    <Space style={{ paddingLeft: '10px' }}>{t('word.MeterAbbreviation', lang)}</Space>
                  </Menu.Item>
                </Menu>
              </SubMenu>
            </SubMenu>
          )}

          {/* parabolic troughs */}
          {elementCounter.parabolicTroughCount > 0 && (
            <SubMenu key={'parabolic-trough'} title={t('menu.parabolicTroughSubMenu', lang)}>
              <Menu.Item
                key={'parabolic-trough-daily-yield'}
                onClick={() => {
                  const parabolicTroughCount = countElementsByType(ObjectType.ParabolicTrough);
                  if (parabolicTroughCount === 0) {
                    showInfo(t('analysisManager.NoParabolicTroughForAnalysis', lang));
                    return;
                  }
                  showInfo(t('message.SimulationStarted', lang));
                  // give it 0.1 second for the info to show up
                  setTimeout(() => {
                    setCommonStore((state) => {
                      if (state.graphState) state.graphState.dailyParabolicTroughIndividualOutputs = false;
                      if (loggable) {
                        state.actionInfo = {
                          name: 'Run Daily Simulation for Parabolic Troughs',
                          timestamp: new Date().getTime(),
                        };
                      }
                    });
                    usePrimitiveStore.getState().set((state) => {
                      state.simulationInProgress = true;
                      state.runDailySimulationForParabolicTroughs = true;
                    });
                  }, 100);
                }}
              >
                {t('menu.parabolicTrough.AnalyzeDailyYield', lang)}
              </Menu.Item>
              <Menu.Item
                key={'parabolic-trough-yearly-yield'}
                onClick={() => {
                  const parabolicTroughCount = countElementsByType(ObjectType.ParabolicTrough);
                  if (parabolicTroughCount === 0) {
                    showInfo(t('analysisManager.NoParabolicTroughForAnalysis', lang));
                    return;
                  }
                  showInfo(t('message.SimulationStarted', lang));
                  // give it 0.1 second for the info to show up
                  setTimeout(() => {
                    setCommonStore((state) => {
                      if (state.graphState) state.graphState.yearlyParabolicTroughIndividualOutputs = false;
                      if (loggable) {
                        state.actionInfo = {
                          name: 'Run Yearly Simulation for Parabolic Troughs',
                          timestamp: new Date().getTime(),
                        };
                      }
                    });
                    usePrimitiveStore.getState().set((state) => {
                      state.simulationInProgress = true;
                      state.runYearlySimulationForParabolicTroughs = true;
                    });
                  }, 100);
                }}
              >
                {t('menu.parabolicTrough.AnalyzeYearlyYield', lang)}
              </Menu.Item>
              <CspSimulationSettings name={'parabolic-trough'} />
            </SubMenu>
          )}

          {/* parabolic dishes */}
          {elementCounter.parabolicDishCount > 0 && (
            <SubMenu key={'parabolic-dish'} title={t('menu.parabolicDishSubMenu', lang)}>
              <Menu.Item
                key={'parabolic-dish-daily-yield'}
                onClick={() => {
                  const parabolicDishCount = countElementsByType(ObjectType.ParabolicDish);
                  if (parabolicDishCount === 0) {
                    showInfo(t('analysisManager.NoParabolicDishForAnalysis', lang));
                    return;
                  }
                  showInfo(t('message.SimulationStarted', lang));
                  // give it 0.1 second for the info to show up
                  setTimeout(() => {
                    setCommonStore((state) => {
                      if (state.graphState) state.graphState.dailyParabolicDishIndividualOutputs = false;
                      if (loggable) {
                        state.actionInfo = {
                          name: 'Run Daily Simulation for Parabolic Dishes',
                          timestamp: new Date().getTime(),
                        };
                      }
                    });
                    usePrimitiveStore.getState().set((state) => {
                      state.simulationInProgress = true;
                      state.runDailySimulationForParabolicDishes = true;
                    });
                  }, 100);
                }}
              >
                {t('menu.parabolicDish.AnalyzeDailyYield', lang)}
              </Menu.Item>
              <Menu.Item
                key={'parabolic-dish-yearly-yield'}
                onClick={() => {
                  const parabolicDishCount = countElementsByType(ObjectType.ParabolicDish);
                  if (parabolicDishCount === 0) {
                    showInfo(t('analysisManager.NoParabolicDishForAnalysis', lang));
                    return;
                  }
                  showInfo(t('message.SimulationStarted', lang));
                  // give it 0.1 second for the info to show up
                  setTimeout(() => {
                    setCommonStore((state) => {
                      if (state.graphState) state.graphState.yearlyParabolicDishIndividualOutputs = false;
                      if (loggable) {
                        state.actionInfo = {
                          name: 'Run Yearly Simulation for Parabolic Dishes',
                          timestamp: new Date().getTime(),
                        };
                      }
                    });
                    usePrimitiveStore.getState().set((state) => {
                      state.simulationInProgress = true;
                      state.runYearlySimulationForParabolicDishes = true;
                    });
                  }, 100);
                }}
              >
                {t('menu.parabolicDish.AnalyzeYearlyYield', lang)}
              </Menu.Item>
              <CspSimulationSettings name={'parabolic-dish'} />
            </SubMenu>
          )}

          {/* Fresnel reflector */}
          {elementCounter.fresnelReflectorCount > 0 && (
            <SubMenu key={'fresnel-reflector'} title={t('menu.fresnelReflectorSubMenu', lang)}>
              <Menu.Item
                key={'fresnel-reflector-daily-yield'}
                onClick={() => {
                  const fresnelReflectorCount = countElementsByType(ObjectType.FresnelReflector);
                  if (fresnelReflectorCount === 0) {
                    showInfo(t('analysisManager.NoFresnelReflectorForAnalysis', lang));
                    return;
                  }
                  showInfo(t('message.SimulationStarted', lang));
                  // give it 0.1 second for the info to show up
                  setTimeout(() => {
                    setCommonStore((state) => {
                      if (state.graphState) state.graphState.dailyFresnelReflectorIndividualOutputs = false;
                      if (loggable) {
                        state.actionInfo = {
                          name: 'Run Daily Simulation for Fresnel Reflectors',
                          timestamp: new Date().getTime(),
                        };
                      }
                    });
                    usePrimitiveStore.getState().set((state) => {
                      state.simulationInProgress = true;
                      state.runDailySimulationForFresnelReflectors = true;
                    });
                  }, 100);
                }}
              >
                {t('menu.fresnelReflector.AnalyzeDailyYield', lang)}
              </Menu.Item>
              <Menu.Item
                key={'fresnel-reflector-yearly-yield'}
                onClick={() => {
                  const fresnelReflectorCount = countElementsByType(ObjectType.FresnelReflector);
                  if (fresnelReflectorCount === 0) {
                    showInfo(t('analysisManager.NoFresnelReflectorForAnalysis', lang));
                    return;
                  }
                  showInfo(t('message.SimulationStarted', lang));
                  // give it 0.1 second for the info to show up
                  setTimeout(() => {
                    setCommonStore((state) => {
                      if (state.graphState) state.graphState.yearlyFresnelReflectorIndividualOutputs = false;
                      if (loggable) {
                        state.actionInfo = {
                          name: 'Run Yearly Simulation for Fresnel Reflectors',
                          timestamp: new Date().getTime(),
                        };
                      }
                    });
                    usePrimitiveStore.getState().set((state) => {
                      state.simulationInProgress = true;
                      state.runYearlySimulationForFresnelReflectors = true;
                    });
                  }, 100);
                }}
              >
                {t('menu.fresnelReflector.AnalyzeYearlyYield', lang)}
              </Menu.Item>
              <CspSimulationSettings name={'fresnel-reflector'} />
            </SubMenu>
          )}

          {/* heliostat */}
          {elementCounter.heliostatCount > 0 && (
            <SubMenu key={'heliostat'} title={t('menu.heliostatSubMenu', lang)}>
              <Menu.Item
                key={'heliostat-daily-yield'}
                onClick={() => {
                  const heliostatCount = countElementsByType(ObjectType.Heliostat);
                  if (heliostatCount === 0) {
                    showInfo(t('analysisManager.NoHeliostatForAnalysis', lang));
                    return;
                  }
                  showInfo(t('message.SimulationStarted', lang));
                  // give it 0.1 second for the info to show up
                  setTimeout(() => {
                    setCommonStore((state) => {
                      if (state.graphState) state.graphState.dailyHeliostatIndividualOutputs = false;
                      if (loggable) {
                        state.actionInfo = {
                          name: 'Run Daily Simulation for Heliostats',
                          timestamp: new Date().getTime(),
                        };
                      }
                    });
                    usePrimitiveStore.getState().set((state) => {
                      state.simulationInProgress = true;
                      state.runDailySimulationForHeliostats = true;
                    });
                  }, 100);
                }}
              >
                {t('menu.heliostat.AnalyzeDailyYield', lang)}
              </Menu.Item>
              <Menu.Item
                key={'heliostat-yearly-yield'}
                onClick={() => {
                  const heliostatCount = countElementsByType(ObjectType.Heliostat);
                  if (heliostatCount === 0) {
                    showInfo(t('analysisManager.NoHeliostatForAnalysis', lang));
                    return;
                  }
                  showInfo(t('message.SimulationStarted', lang));
                  // give it 0.1 second for the info to show up
                  setTimeout(() => {
                    setCommonStore((state) => {
                      if (state.graphState) state.graphState.yearlyHeliostatIndividualOutputs = false;
                      if (loggable) {
                        state.actionInfo = {
                          name: 'Run Yearly Simulation for Heliostats',
                          timestamp: new Date().getTime(),
                        };
                      }
                    });
                    usePrimitiveStore.getState().set((state) => {
                      state.simulationInProgress = true;
                      state.runYearlySimulationForHeliostats = true;
                    });
                  }, 100);
                }}
              >
                {t('menu.heliostat.AnalyzeYearlyYield', lang)}
              </Menu.Item>
              <CspSimulationSettings name={'heliostat'} />
            </SubMenu>
          )}

          {/* solar updraft tower */}
          {elementCounter.solarUpdraftTowerCount > 0 && (
            <SubMenu key={'solar-updraft-tower'} title={t('menu.solarUpdraftTowerSubMenu', lang)}>
              <Menu.Item
                key={'solar-updraft-tower-daily-yield'}
                onClick={() => {
                  const towerCount = countSolarStructuresByType(SolarStructure.UpdraftTower);
                  if (towerCount === 0) {
                    showInfo(t('analysisManager.NoSolarUpdraftTowerForAnalysis', lang));
                    return;
                  }
                  showInfo(t('message.SimulationStarted', lang));
                  // give it 0.1 second for the info to show up
                  setTimeout(() => {
                    setCommonStore((state) => {
                      if (state.graphState) state.graphState.dailyUpdraftTowerIndividualOutputs = false;
                      if (loggable) {
                        state.actionInfo = {
                          name: 'Run Daily Simulation for Solar Updraft Tower',
                          timestamp: new Date().getTime(),
                        };
                      }
                    });
                    usePrimitiveStore.getState().set((state) => {
                      state.simulationInProgress = true;
                      state.runDailySimulationForUpdraftTower = true;
                    });
                  }, 100);
                }}
              >
                {t('menu.solarUpdraftTower.AnalyzeDailyYield', lang)}
              </Menu.Item>
              <Menu.Item
                key={'solar-updraft-tower-yearly-yield'}
                onClick={() => {
                  const towerCount = countSolarStructuresByType(SolarStructure.UpdraftTower);
                  if (towerCount === 0) {
                    showInfo(t('analysisManager.NoSolarUpdraftTowerForAnalysis', lang));
                    return;
                  }
                  showInfo(t('message.SimulationStarted', lang));
                  // give it 0.1 second for the info to show up
                  setTimeout(() => {
                    setCommonStore((state) => {
                      if (state.graphState) state.graphState.yearlyUpdraftTowerIndividualOutputs = false;
                      if (loggable) {
                        state.actionInfo = {
                          name: 'Run Yearly Simulation for Solar Updraft Tower',
                          timestamp: new Date().getTime(),
                        };
                      }
                    });
                    usePrimitiveStore.getState().set((state) => {
                      state.simulationInProgress = true;
                      state.runYearlySimulationForUpdraftTower = true;
                    });
                  }, 100);
                }}
              >
                {t('menu.solarUpdraftTower.AnalyzeYearlyYield', lang)}
              </Menu.Item>
              <SutSimulationSettings />
            </SubMenu>
          )}
        </SubMenu>
      )}

      {/* tutorials menu */}
      <SubMenu key={'tutorials'} title={t('menu.tutorialsSubMenu', lang)}>
        {/* solar science */}
        <SubMenu key={'solar-energy-science'} title={t('menu.solarEnergyScienceSubMenu', lang)}>
          <Menu.Item key="sun_angles" onClick={loadFile}>
            {t('menu.solarEnergyScienceTutorials.SunAngles', lang)}
          </Menu.Item>
          <Menu.Item key="insolation_and_climate" onClick={loadFile}>
            {t('menu.solarEnergyScienceTutorials.InsolationAndClimate', lang)}
          </Menu.Item>
          <Menu.Item key="solar_radiation_to_box" onClick={loadFile}>
            {t('menu.solarEnergyScienceTutorials.SolarRadiationToBox', lang)}
          </Menu.Item>
          <Menu.Item key="sun_beam_at_center" onClick={loadFile}>
            {t('menu.solarEnergyExamples.SunBeamAndHeliodon', lang)}
          </Menu.Item>
        </SubMenu>
        {/* building science */}
        <SubMenu key={'building-science'} title={t('menu.buildingScienceSubMenu', lang)}>
          <Menu.Item key="thermal_vs_building_envelope" onClick={loadFile}>
            {t('menu.buildingScienceTutorials.ThermalEnvelopeVsBuildingEnvelope', lang)}
          </Menu.Item>
          <Menu.Item key="effect_house_size" onClick={loadFile}>
            {t('menu.buildingScienceTutorials.EffectOfSizeOnBuildingEnergy', lang)}
          </Menu.Item>
          <Menu.Item key="effect_house_orientation" onClick={loadFile}>
            {t('menu.buildingScienceTutorials.EffectOfOrientationOnBuildingEnergy', lang)}
          </Menu.Item>
          <Menu.Item key="effect_wall_roof_insulation" onClick={loadFile}>
            {t('menu.buildingScienceTutorials.EffectOfInsulationOnBuildingEnergy', lang)}
          </Menu.Item>
          <Menu.Item key="effect_roof_color" onClick={loadFile}>
            {t('menu.buildingScienceTutorials.EffectOfRoofColorOnBuildingEnergy', lang)}
          </Menu.Item>
          <Menu.Item key="effect_eaves_overhang_length" onClick={loadFile}>
            {t('menu.buildingScienceTutorials.EffectOfEavesOverhangLengthOnBuildingEnergy', lang)}
          </Menu.Item>
          <Menu.Item key="effect_window_shgc" onClick={loadFile}>
            {t('menu.buildingScienceTutorials.EffectOfWindowSHGCOnBuildingEnergy', lang)}
          </Menu.Item>
          <Menu.Item key="effect_thermostat_setpoint" onClick={loadFile}>
            {t('menu.buildingScienceTutorials.EffectOfThermostatSetpointOnBuildingEnergy', lang)}
          </Menu.Item>
          <Menu.Item key="effect_solar_panels" onClick={loadFile}>
            {t('menu.buildingScienceTutorials.EffectOfSolarPanelsOnBuildingEnergy', lang)}
          </Menu.Item>
          <Menu.Item key="effect_ground_temperature" onClick={loadFile}>
            {t('menu.buildingScienceTutorials.EffectOfGroundTemperatureOnBuildingEnergy', lang)}
          </Menu.Item>
          <Menu.Item key="effect_trees" onClick={loadFile}>
            {t('menu.buildingScienceTutorials.EffectOfTreesOnBuildingEnergy', lang)}
          </Menu.Item>
        </SubMenu>
        {/* building design */}
        <SubMenu key={'building-design'} title={t('menu.buildingDesignSubMenu', lang)}>
          <Menu.Item key="cape_cod_with_shed_dormer" onClick={loadFile}>
            {t('menu.buildingDesignTutorials.CapeCodStyleHouseWithShedDormer', lang)}
          </Menu.Item>
          <Menu.Item key="mansard_roof_with_dormers" onClick={loadFile}>
            {t('menu.buildingDesignTutorials.MansardRoofWithDormers', lang)}
          </Menu.Item>
          <Menu.Item key="gable_roof_vs_hip_roof" onClick={loadFile}>
            {t('menu.buildingDesignTutorials.GableRoofVsHipRoof', lang)}
          </Menu.Item>
          <Menu.Item key="colonial_vs_saltbox" onClick={loadFile}>
            {t('menu.buildingDesignTutorials.ColonialVsSaltbox', lang)}
          </Menu.Item>
          <Menu.Item key="gambrel_roof_vs_mansard_roof" onClick={loadFile}>
            {t('menu.buildingDesignTutorials.GambrelRoofVsMansardRoof', lang)}
          </Menu.Item>
          <Menu.Item key="combination_roof_vs_bonnet_roof" onClick={loadFile}>
            {t('menu.buildingDesignTutorials.CombinationRoofVsBonnetRoof', lang)}
          </Menu.Item>
          <Menu.Item key="dutch_gable_roof" onClick={loadFile}>
            {t('menu.buildingDesignTutorials.DutchGableRoof', lang)}
          </Menu.Item>
          <Menu.Item key="gable_and_valley_roof" onClick={loadFile}>
            {t('menu.buildingDesignTutorials.GableAndValleyRoof', lang)}
          </Menu.Item>
          <Menu.Item key="clerestory_roof" onClick={loadFile}>
            {t('menu.buildingDesignTutorials.ClerestoryRoof', lang)}
          </Menu.Item>
          <Menu.Item key="monitor_roof" onClick={loadFile}>
            {t('menu.buildingDesignTutorials.MonitorRoof', lang)}
          </Menu.Item>
          <Menu.Item key="a_frame_house" onClick={loadFile}>
            {t('menu.buildingDesignTutorials.AFrameHouse', lang)}
          </Menu.Item>
          <Menu.Item key="half_timbered_house" onClick={loadFile}>
            {t('menu.buildingDesignTutorials.HalfTimberedHouse', lang)}
          </Menu.Item>
          <Menu.Item key="all_roof_types" onClick={loadFile}>
            {t('menu.buildingDesignTutorials.AllBasicRoofTypes', lang)}
          </Menu.Item>
        </SubMenu>
        {/* photovoltaic solar power */}
        <SubMenu key={'photovoltaic-solar-power'} title={t('menu.photovoltaicSolarPowerSubMenu', lang)}>
          <Menu.Item key="effect_tilt_angle_solar_panel" onClick={loadFile}>
            {t('menu.photovoltaicSolarPowerTutorials.EffectOfTiltAngleOfSolarPanel', lang)}
          </Menu.Item>
          <Menu.Item key="effect_azimuth_solar_panel" onClick={loadFile}>
            {t('menu.photovoltaicSolarPowerTutorials.EffectOfAzimuthOfSolarPanel', lang)}
          </Menu.Item>
          <Menu.Item key="solar_panel_types" onClick={loadFile}>
            {t('menu.photovoltaicSolarPowerTutorials.SolarPanelTypes', lang)}
          </Menu.Item>
          <Menu.Item key="vertical_bifacial_solar_panels" onClick={loadFile}>
            {t('menu.photovoltaicSolarPowerTutorials.VerticalBifacialSolarPanels', lang)}
          </Menu.Item>
          <Menu.Item key="compare_monofacial_bifacial_solar_panels" onClick={loadFile}>
            {t('menu.photovoltaicSolarPowerTutorials.CompareMonofacialAndBifacialSolarPanels', lang)}
          </Menu.Item>
          <Menu.Item key="solar_trackers" onClick={loadFile}>
            {t('menu.photovoltaicSolarPowerTutorials.SolarTrackers', lang)}
          </Menu.Item>
          <Menu.Item key="why_solar_array" onClick={loadFile}>
            {t('menu.photovoltaicSolarPowerTutorials.CoveringGroundWithSolarPanels', lang)}
          </Menu.Item>
          <Menu.Item key="inter_row_spacing" onClick={loadFile}>
            {t('menu.photovoltaicSolarPowerTutorials.InterRowSpacingOfSolarPanelArray', lang)}
          </Menu.Item>
          <Menu.Item key="effect_orientation_solar_panel" onClick={loadFile}>
            {t('menu.photovoltaicSolarPowerTutorials.EffectOfOrientationOfSolarPanels', lang)}
          </Menu.Item>
          <Menu.Item key="solar_panel_array_auto_layout" onClick={loadFile}>
            {t('menu.photovoltaicSolarPowerTutorials.SolarPanelArrayAutomaticLayout', lang)}
          </Menu.Item>
          <Menu.Item key="rooftop_solar_panels" onClick={loadFile}>
            {t('menu.solarEnergyExamples.RooftopSolarPanels', lang)}
          </Menu.Item>
          <Menu.Item key="solar_canopy_form_factors" onClick={loadFile}>
            {t('menu.solarEnergyExamples.SolarCanopyFormFactors', lang)}
          </Menu.Item>
          <Menu.Item key="bipv_01" onClick={loadFile}>
            {t('menu.solarEnergyExamples.BuildingIntegratedPhotovoltaics', lang)}
          </Menu.Item>
        </SubMenu>
        {/* concentrated solar power */}
        <SubMenu key={'concentrated-solar-power'} title={t('menu.concentratedSolarPowerSubMenu', lang)}>
          <Menu.Item key="parabolic_dish_focus_sunlight" onClick={loadFile}>
            {t('menu.concentratedSolarPowerTutorials.FocusSunlightWithParabolicDish', lang)}
          </Menu.Item>
          <Menu.Item key="effect_azimuth_parabolic_trough" onClick={loadFile}>
            {t('menu.concentratedSolarPowerTutorials.EffectOfAzimuthOfParabolicTrough', lang)}
          </Menu.Item>
          <Menu.Item key="effect_latus_rectum_parabolic_trough" onClick={loadFile}>
            {t('menu.concentratedSolarPowerTutorials.EffectOfLatusRectumOfParabolicTrough', lang)}
          </Menu.Item>
          <Menu.Item key="linear_fresnel_reflectors" onClick={loadFile}>
            {t('menu.concentratedSolarPowerTutorials.LinearFresnelReflectors', lang)}
          </Menu.Item>
          <Menu.Item key="effect_absorber_pipe_height" onClick={loadFile}>
            {t('menu.concentratedSolarPowerTutorials.EffectOfAbsorberPipeHeightForLinearFresnelReflectors', lang)}
          </Menu.Item>
          <Menu.Item key="effect_azimuth_fresnel_reflector" onClick={loadFile}>
            {t('menu.concentratedSolarPowerTutorials.EffectOfAzimuthOfLinearFresnelReflectors', lang)}
          </Menu.Item>
          <Menu.Item key="linear_fresnel_reflectors_two_absorbers" onClick={loadFile}>
            {t('menu.concentratedSolarPowerTutorials.LinearFresnelReflectorsWithTwoAbsorbers', lang)}
          </Menu.Item>
          <Menu.Item key="solar_power_tower" onClick={loadFile}>
            {t('menu.concentratedSolarPowerTutorials.SolarPowerTower', lang)}
          </Menu.Item>
          <Menu.Item key="cosine_efficiency_heliostats" onClick={loadFile}>
            {t('menu.concentratedSolarPowerTutorials.CosineEfficiencyOfHeliostats', lang)}
          </Menu.Item>
          <Menu.Item key="shadowing_blocking_heliostats" onClick={loadFile}>
            {t('menu.concentratedSolarPowerTutorials.ShadowingAndBlockingOfHeliostats', lang)}
          </Menu.Item>
          <Menu.Item key="effect_solar_power_tower_height" onClick={loadFile}>
            {t('menu.concentratedSolarPowerTutorials.EffectSolarPowerTowerHeight', lang)}
          </Menu.Item>
        </SubMenu>
        {/* other types of solar power */}
        <SubMenu key={'other-types-of-solar-power'} title={t('menu.otherTypesOfSolarPowerSubMenu', lang)}>
          <Menu.Item key="solar_updraft_tower" onClick={loadFile}>
            {t('menu.otherTypesOfSolarPowerTutorials.SolarUpdraftTower', lang)}
          </Menu.Item>
        </SubMenu>
        {/* wind power */}
        <SubMenu key={'wind-power'} title={i18n.t('menu.windPowerSubMenu', lang)}>
          <Menu.Item key="wind_turbines" onClick={loadFile}>
            {i18n.t('menu.windPowerTutorials.WindTurbines', lang)}
          </Menu.Item>
          <Menu.Item key="offshore_wind_farm" onClick={loadFile}>
            {i18n.t('menu.windPowerTutorials.OffshoreWindFarm', lang)}
          </Menu.Item>
        </SubMenu>
        {/* colocation */}
        <SubMenu key={'colocation'} title={i18n.t('menu.colocationSubMenu', lang)}>
          <Menu.Item key="agriculture_solar_wind_colocation" onClick={loadFile}>
            {i18n.t('menu.colocationTutorials.AgricultureSolarWindColocation', lang)}
          </Menu.Item>
        </SubMenu>
        {/* generative design */}
        <SubMenu key={'generative-design'} title={t('menu.generativeDesignSubMenu', lang)}>
          <Menu.Item key="Tilt Angle" onClick={(e) => loadProject(e.key, 48)}>
            {t('menu.generativeDesignTutorials.MonofacialSolarPanelArrayTiltAngle', lang)}
          </Menu.Item>
          <Menu.Item key="Bifacial Tilt Angle" onClick={(e) => loadProject(e.key, 50)}>
            {t('menu.generativeDesignTutorials.BifacialSolarPanelArrayTiltAngle', lang)}
          </Menu.Item>
          <Menu.Item key="Latitude" onClick={(e) => loadProject(e.key, 0)}>
            {t('menu.generativeDesignTutorials.OutputOfSolarPanelArrayInDifferentPlaces', lang)}
          </Menu.Item>
          <Menu.Item key="Pareto Front" onClick={(e) => loadProject(e.key, 0)}>
            {t('menu.generativeDesignTutorials.SimpleSolarFarmParetoFront', lang)}
          </Menu.Item>
        </SubMenu>
      </SubMenu>

      {/* example menu */}
      <SubMenu key={'examples'} title={t('menu.examplesSubMenu', lang)}>
        {/* solar energy */}
        <SubMenu key={'solar-energy'} title={t('menu.solarEnergySubMenu', lang)}>
          <SubMenu key={'photovoltaic-solar-power-examples'} title={t('menu.photovoltaicSolarPowerSubMenu', lang)}>
            <Menu.Item key="vegetative_buffer_01" onClick={loadFile}>
              {t('menu.solarEnergyExamples.VegetativeBuffer', lang)}
            </Menu.Item>
            <Menu.Item key="solar_canopy_over_bleachers" onClick={loadFile}>
              {t('menu.solarEnergyExamples.SolarCanopyOverBleachers', lang)}
            </Menu.Item>
            <Menu.Item key="solar_canopy_over_garage" onClick={loadFile}>
              {t('menu.solarEnergyExamples.SolarCanopyOverGarage', lang)}
            </Menu.Item>
            <Menu.Item key="solar_bus_stop" onClick={loadFile}>
              {t('menu.solarEnergyExamples.SolarBusStop', lang)}
            </Menu.Item>
            <Menu.Item key="solar_facade_tesla" onClick={loadFile}>
              {t('menu.solarEnergyExamples.SolarFacadeTesla', lang)}
            </Menu.Item>
            <Menu.Item key="floatovoltaics" onClick={loadFile}>
              {t('menu.solarEnergyExamples.Floatovoltaics', lang)}
            </Menu.Item>
<<<<<<< HEAD
            <Menu.Item key="agrivoltaics" onClick={loadFile}>
              {t('menu.solarEnergyExamples.Agrivoltaics', lang)}
            </Menu.Item>
=======
>>>>>>> a9f1e346
            <Menu.Item key="rainbow_swash_solar_farm" onClick={loadFile}>
              {t('menu.solarEnergyExamples.RainbowSwashSolarFarmBostonMA', lang)}
            </Menu.Item>
            <Menu.Item key="mickey_mouse_solar_farm" onClick={loadFile}>
              {t('menu.solarEnergyExamples.MickeyMouseSolarFarmOrlandoFL', lang)}
            </Menu.Item>
            <Menu.Item key="solar_panels_over_canal" onClick={loadFile}>
              {t('menu.solarEnergyExamples.SolarPanelsOverCanalBakersfieldCA', lang)}
            </Menu.Item>
            <Menu.Item key="solar_noise_barrier" onClick={loadFile}>
              {t('menu.solarEnergyExamples.SolarNoiseBarrierLexingtonMA', lang)}
            </Menu.Item>
            <Menu.Item key="solar_farm_hsat_array" onClick={loadFile}>
              {t('menu.solarEnergyExamples.HSATSolarTrackersRaleighNC', lang)}
            </Menu.Item>
            <Menu.Item key="solar_farm_aadat_array" onClick={loadFile}>
              {t('menu.solarEnergyExamples.AADATSolarTrackersLancasterCA', lang)}
            </Menu.Item>
          </SubMenu>
          <SubMenu key={'concentrated-solar-power-examples'} title={t('menu.concentratedSolarPowerSubMenu', lang)}>
            <Menu.Item key="nevada_solar_one_parabolic_troughs" onClick={loadFile}>
              {t('menu.solarEnergyExamples.NevadaSolarOneParabolicTroughArray', lang)}
            </Menu.Item>
            <Menu.Item key="tooele_parabolic_dish_array" onClick={loadFile}>
              {t('menu.solarEnergyExamples.TooeleParabolicDishArray', lang)}
            </Menu.Item>
            <Menu.Item key="tucson_sundt_station" onClick={loadFile}>
              {t('menu.solarEnergyExamples.TucsonLinearFresnelReflectors', lang)}
            </Menu.Item>
            <Menu.Item key="ps10_solar_power_tower" onClick={loadFile}>
              {t('menu.solarEnergyExamples.PS10SolarPowerTower', lang)}
            </Menu.Item>
          </SubMenu>
          <SubMenu key={'other-types-of-solar-power-examples'} title={t('menu.otherTypesOfSolarPowerSubMenu', lang)}>
            <Menu.Item key="solar_updraft_tower_city" onClick={loadFile}>
              {t('menu.solarEnergyExamples.SolarUpdraftTowerInCity', lang)}
            </Menu.Item>
          </SubMenu>
        </SubMenu>

        {/* built environments */}
        <SubMenu key={'built-environment'} title={t('menu.builtEnvironmentSubMenu', lang)}>
          <SubMenu key={'residential_buildings'} title={t('menu.residentialBuildingsSubMenu', lang)}>
            <Menu.Item key="colonial_house" onClick={loadFile}>
              {t('menu.residentialBuildingExamples.ColonialHouse', lang)}
            </Menu.Item>
            <Menu.Item key="dutch_colonial_house" onClick={loadFile}>
              {t('menu.residentialBuildingExamples.DutchColonialHouse', lang)}
            </Menu.Item>
            <Menu.Item key="t_shaped_house" onClick={loadFile}>
              {t('menu.residentialBuildingExamples.TShapedHouse', lang)}
            </Menu.Item>
            <Menu.Item key="cape_cod_with_garage" onClick={loadFile}>
              {t('menu.residentialBuildingExamples.CapeCodHouseWithGarage', lang)}
            </Menu.Item>
            <Menu.Item key="solarium" onClick={loadFile}>
              {t('menu.residentialBuildingExamples.Solarium', lang)}
            </Menu.Item>
            <Menu.Item key="butterfly_roof_house" onClick={loadFile}>
              {t('menu.residentialBuildingExamples.ButterflyRoofHouse', lang)}
            </Menu.Item>
            <Menu.Item key="adobe_taos_house" onClick={loadFile}>
              {t('menu.residentialBuildingExamples.AdobeTaosHouse', lang)}
            </Menu.Item>
            <Menu.Item key="ranch_house" onClick={loadFile}>
              {t('menu.residentialBuildingExamples.RanchHouse', lang)}
            </Menu.Item>
            <Menu.Item key="bonnet_house" onClick={loadFile}>
              {t('menu.residentialBuildingExamples.BonnetHouse', lang)}
            </Menu.Item>
            <Menu.Item key="barn_house" onClick={loadFile}>
              {t('menu.residentialBuildingExamples.BarnStyleHouse', lang)}
            </Menu.Item>
            <Menu.Item key="modern_house_01" onClick={loadFile}>
              {t('menu.residentialBuildingExamples.ModernHouse', lang)}
            </Menu.Item>
          </SubMenu>
          <SubMenu key={'commercial_buildings'} title={t('menu.commercialBuildingsSubMenu', lang)}>
            <Menu.Item key="white_house" onClick={loadFile}>
              {t('menu.commercialBuildingExamples.WhiteHouse', lang)}
            </Menu.Item>
            <Menu.Item key="bilim_mersin_turkiye" onClick={loadFile}>
              {t('menu.commercialBuildingExamples.BilimMersinTurkiye', lang)}
            </Menu.Item>
            <Menu.Item key="spanish_style_hotel" onClick={loadFile}>
              {t('menu.commercialBuildingExamples.SpanishStyleHotel', lang)}
            </Menu.Item>
            <Menu.Item key="apartment_building_01" onClick={loadFile}>
              {t('menu.commercialBuildingExamples.ApartmentBuilding', lang)}
            </Menu.Item>
            <Menu.Item key="office_building_01" onClick={loadFile}>
              {t('menu.commercialBuildingExamples.OfficeBuilding', lang)}
            </Menu.Item>
            <Menu.Item key="hotel_01" onClick={loadFile}>
              {t('menu.commercialBuildingExamples.Hotel', lang)}
            </Menu.Item>
          </SubMenu>
          <SubMenu key={'other_buildings'} title={t('menu.otherBuildingsSubMenu', lang)}>
            <Menu.Item key="greenhouse" onClick={loadFile}>
              {t('menu.otherBuildingExamples.Greenhouse', lang)}
            </Menu.Item>
            <Menu.Item key="church_01" onClick={loadFile}>
              {t('menu.residentialBuildingExamples.Church1', lang)}
            </Menu.Item>
            <Menu.Item key="cathedral_01" onClick={loadFile}>
              {t('menu.residentialBuildingExamples.Cathedral1', lang)}
            </Menu.Item>
            <Menu.Item key="cathedral_02" onClick={loadFile}>
              {t('menu.residentialBuildingExamples.Cathedral2', lang)}
            </Menu.Item>
            <Menu.Item key="mosque_01" onClick={loadFile}>
              {t('menu.residentialBuildingExamples.Mosque1', lang)}
            </Menu.Item>
            <Menu.Item key="pavilion" onClick={loadFile}>
              {t('menu.otherBuildingExamples.Pavilion', lang)}
            </Menu.Item>
            <Menu.Item key="octagonal_pagoda" onClick={loadFile}>
              {t('menu.otherBuildingExamples.OctagonalPagoda', lang)}
            </Menu.Item>
            <Menu.Item key="ocean_front" onClick={loadFile}>
              {t('menu.otherBuildingExamples.OceanFront', lang)}
            </Menu.Item>
            <Menu.Item key="egyptian_pyramids" onClick={loadFile}>
              {t('menu.otherBuildingExamples.EgyptianPyramids', lang)}
            </Menu.Item>
            <Menu.Item key="mayan_pyramid" onClick={loadFile}>
              {t('menu.otherBuildingExamples.MayanPyramid', lang)}
            </Menu.Item>
            <Menu.Item key="si_o_se_pol" onClick={loadFile}>
              {t('menu.otherBuildingExamples.SiOSePol', lang)}
            </Menu.Item>
            <Menu.Item key="stacked_cuboids" onClick={loadFile}>
              {t('menu.otherBuildingExamples.StackedCuboids', lang)}
            </Menu.Item>
          </SubMenu>
          <SubMenu key={'building_complexes'} title={t('menu.buildingComplexesSubMenu', lang)}>
            <Menu.Item key="south_burlington_high_school" onClick={loadFile}>
              {t('menu.buildingComplexExamples.SouthBurlingtonHighSchoolVermont', lang)}
            </Menu.Item>
            <Menu.Item key="mescalero_apache_school" onClick={loadFile}>
              {t('menu.buildingComplexExamples.MescaleroApacheSchoolNewMexico', lang)}
            </Menu.Item>
          </SubMenu>
          <SubMenu key={'urban_planning'} title={t('menu.urbanPlanningSubMenu', lang)}>
            <Menu.Item key="heatmap_01" onClick={loadFile}>
              {t('menu.urbanPlanningExamples.Heatmap1', lang)}
            </Menu.Item>
          </SubMenu>
        </SubMenu>

        {/* artificial intelligence */}
        <SubMenu key={'artificial-intelligence'} title={t('menu.artificialIntelligenceSubMenu', lang)}>
          <Menu.Item key="ai_tilt_angle_one_row" onClick={loadFile}>
            {t('menu.artificialIntelligenceExamples.OptimizingTiltAngleOfOneSolarPanelRow', lang)}
          </Menu.Item>
          <Menu.Item key="ai_tilt_angles_multiple_rows" onClick={loadFile}>
            {t('menu.artificialIntelligenceExamples.OptimizingTiltAnglesOfMultipleSolarPanelRows', lang)}
          </Menu.Item>
          <Menu.Item key="ai_solar_farm_design" onClick={loadFile}>
            {t('menu.artificialIntelligenceExamples.SolarFarmGenerativeDesign', lang)}
          </Menu.Item>
          <Menu.Item key="ai_solar_farm_design_block" onClick={loadFile}>
            {t('menu.artificialIntelligenceExamples.SolarFarmGenerativeDesignWithBlock', lang)}
          </Menu.Item>
          <Menu.Item key="ai_fitchburg_solar_farm" onClick={loadFile}>
            {t('menu.artificialIntelligenceExamples.FitchburgSolarFarmGenerativeDesign', lang)}
          </Menu.Item>
        </SubMenu>

        {/* benchmarks menu */}
        <SubMenu key={'benchmarks'} title={t('menu.benchmarksSubMenu', lang)}>
          <Menu.Item key="solar_radiation_predicted_vs_measured" onClick={loadFile}>
            {t('menu.benchmarks.SolarRadiationPredictionVsMeasurement', lang)}
          </Menu.Item>
          <Menu.Item key="bestest_case_600" onClick={loadFile}>
            {t('menu.benchmarks.BESTESTCase600', lang)}
          </Menu.Item>
          <Menu.Item key="bestest_case_610" onClick={loadFile}>
            {t('menu.benchmarks.BESTESTCase610', lang)}
          </Menu.Item>
          <Menu.Item key="bestest_case_620" onClick={loadFile}>
            {t('menu.benchmarks.BESTESTCase620', lang)}
          </Menu.Item>
          <Menu.Item key="bestest_case_630" onClick={loadFile}>
            {t('menu.benchmarks.BESTESTCase630', lang)}
          </Menu.Item>
        </SubMenu>
      </SubMenu>

      <SubMenu key={'public'} title={t('menu.publicSubMenu', lang)}>
        {user.uid && !viewOnly && (
          <Menu.Item
            key="my-models"
            onClick={() => {
              usePrimitiveStore.getState().set((state) => {
                state.showModelsGallery = true;
                state.leaderboardFlag = true;
                state.openModelsMap = false;
              });
            }}
          >
            {t('menu.ModelsGallery', lang)}...
          </Menu.Item>
        )}

        {/* models map */}
        {!openModelsMap && (
          <Menu.Item
            key="models-map"
            onClick={() => {
              usePrimitiveStore.getState().set((state) => {
                state.modelsMapFlag = true;
                state.modelsMapWeatherStations = false;
                state.openModelsMap = true;
                state.showModelsGallery = false;
              });
              if (loggable) {
                setCommonStore((state) => {
                  state.actionInfo = {
                    name: 'Open Models Map',
                    timestamp: new Date().getTime(),
                  };
                });
              }
            }}
          >
            {t('menu.ModelsMap', lang)}...
          </Menu.Item>
        )}
      </SubMenu>

      {/*language menu*/}
      <SubMenu key={'language'} title={t('menu.languageSubMenu', lang)}>
        <Radio.Group
          value={language}
          style={{ height: '170px' }}
          onChange={(e) => {
            setCommonStore((state) => {
              state.language = e.target.value;
              switch (state.language) {
                case 'zh_cn':
                  state.locale = zhCN;
                  break;
                case 'zh_tw':
                  state.locale = zhTW;
                  break;
                case 'es':
                  state.locale = esES;
                  break;
                case 'tr':
                  state.locale = trTR;
                  break;
                case 'ua':
                  state.locale = ukUA;
                  break;
                default:
                  state.locale = enUS;
              }
            });
          }}
        >
          <Radio style={radioStyle} value={'en'}>
            {Language.English}
          </Radio>
          <Radio style={radioStyle} value={'es'}>
            {Language.Spanish}
          </Radio>
          <Radio style={radioStyle} value={'zh_cn'}>
            {Language.ChineseSimplified}
          </Radio>
          <Radio style={radioStyle} value={'zh_tw'}>
            {Language.ChineseTraditional}
          </Radio>
          <Radio style={radioStyle} value={'tr'}>
            {Language.Turkish}
          </Radio>
          <Radio style={radioStyle} value={'ua'}>
            {Language.Ukrainian}
          </Radio>
        </Radio.Group>
      </SubMenu>

      {/* about window */}
      <Menu.Item
        key="about"
        onClick={() => {
          setAboutUs(true);
        }}
      >
        {t('menu.AboutUs', lang)}...
      </Menu.Item>
    </Menu>
  );

  return (
    <>
      <Dropdown overlay={menu} trigger={['click']} onVisibleChange={handleVisibleChange}>
        <MainMenuContainer>
          <StyledImage src={logo} title={t('tooltip.clickToOpenMenu', lang)} />
          <LabelContainer>
            <span style={{ fontSize: '10px', alignContent: 'center', cursor: 'pointer' }}>
              {t('menu.mainMenu', lang)}
            </span>
          </LabelContainer>
        </MainMenuContainer>
      </Dropdown>
      {aboutUs && <About close={() => setAboutUs(false)} />}
      {modelSiteDialogVisible && <ModelSiteDialog setDialogVisible={setModelSiteDialogVisible} />}
      {createNewProjectDialogVisible && (
        <CreateNewProjectDialog saveAs={false} setDialogVisible={setCreateNewProjectDialogVisible} />
      )}
      {saveProjectAsDialogVisible && (
        <CreateNewProjectDialog saveAs={true} setDialogVisible={setSaveProjectAsDialogVisible} />
      )}
    </>
  );
};

export default React.memo(MainMenu);<|MERGE_RESOLUTION|>--- conflicted
+++ resolved
@@ -2301,12 +2301,9 @@
             <Menu.Item key="floatovoltaics" onClick={loadFile}>
               {t('menu.solarEnergyExamples.Floatovoltaics', lang)}
             </Menu.Item>
-<<<<<<< HEAD
             <Menu.Item key="agrivoltaics" onClick={loadFile}>
               {t('menu.solarEnergyExamples.Agrivoltaics', lang)}
             </Menu.Item>
-=======
->>>>>>> a9f1e346
             <Menu.Item key="rainbow_swash_solar_farm" onClick={loadFile}>
               {t('menu.solarEnergyExamples.RainbowSwashSolarFarmBostonMA', lang)}
             </Menu.Item>
