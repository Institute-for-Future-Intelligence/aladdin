--- conflicted
+++ resolved
@@ -221,16 +221,11 @@
                   max={5}
                   step={0.1}
                   precision={1}
-<<<<<<< HEAD
-                  value={windTurbine.labelSize ?? 0.2}
+                  value={windTurbine.labelSize ?? 1}
                   onChange={(value) => {
                     if (value === null) return;
                     setLabelSize(value);
                   }}
-=======
-                  value={windTurbine.labelSize ?? 1}
-                  onChange={(value) => setLabelSize(value)}
->>>>>>> a9f1e346
                 />
               </Menu.Item>
               {/* the label's color */}
