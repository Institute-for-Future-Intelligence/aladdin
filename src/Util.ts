--- conflicted
+++ resolved
@@ -62,11 +62,8 @@
 import { WindowModel, WindowType } from './models/WindowModel';
 import { DoorModel, DoorType } from './models/DoorModel';
 import { CUBOID_STACKABLE_CHILD, CUBOID_WRAPPER_NAME } from './views/cuboid';
-<<<<<<< HEAD
 import { ViewState } from './stores/ViewState';
-=======
 import { WindTurbineModel } from './models/WindTurbineModel';
->>>>>>> a9f1e346
 
 export class Util {
   // calculate the annual profit in 1,000 dollars
