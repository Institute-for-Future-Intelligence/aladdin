/*
 * @Copyright 2021. Institute for Future Intelligence, Inc.
 */

import React, {useMemo, useRef} from "react";
import DefaultDaySkyImage from "../resources/daysky.jpg";
import DefaultNightSkyImage from "../resources/nightsky.jpg";
import DesertDaySkyImage from "../resources/desert.jpg";
import DesertNightSkyImage from "../resources/desert-night.jpg";
import ForestDaySkyImage from "../resources/forest.jpg";
import ForestNightSkyImage from "../resources/forest-night.jpg";
import GrasslandDaySkyImage from "../resources/grassland.jpg";
import GrasslandNightSkyImage from "../resources/grassland-night.jpg";
import {BackSide, Mesh} from "three";
import {useStore} from "../stores/common";
import {ObjectType} from "../types";
import {ThreeEvent} from "@react-three/fiber";
import {useTexture} from "@react-three/drei";

export interface SkyProps {
    theme?: string,

    [key: string]: any;
}

const Sky = ({
                 theme = 'Default',
                 ...props
             }: SkyProps) => {

    const setCommonStore = useStore(state => state.set);
    const selectNone = useStore(state => state.selectNone);
    const meshRef = useRef<Mesh>(null!);

<<<<<<< HEAD
    const scale = useMemo(() => {
        switch (theme) {
            case 'Desert':
                return 0.5;
            case 'Forest':
                return 0.3;
            case 'Grassland':
                return 0.2;
            default:
                return 0.2;
        }
    }, [theme]);
=======
    const sunlightDirection = useStore(state => state.sunlightDirection);
    const night = sunlightDirection.y <= 0;

    let scale = 1;
    switch (theme) {
        case 'Desert':
            scale = 0.5;
            break;
        case 'Forest':
            scale = 0.3;
            break;
        case 'Grassland':
            scale = 0.2;
            break;
        default:
            scale = 0.2;
    }
>>>>>>> e646efe6

    const textureImg = useMemo(() => {
        switch (theme) {
            case 'Desert':
                return night ? DesertNightSkyImage : DesertDaySkyImage;
            case 'Forest':
                return night ? ForestNightSkyImage : ForestDaySkyImage;
            case 'Grassland':
                return night ? GrasslandNightSkyImage : GrasslandDaySkyImage;
            default:
                return night ? DefaultNightSkyImage : DefaultDaySkyImage;
        }
    }, [theme, night]);

    const texture = useTexture(textureImg);

    const clickSky = (e: ThreeEvent<MouseEvent>) => {
        // We must check if there is really a first intersection, onClick does not guarantee it
        // onClick listener for an object can still fire an event even when the object is behind another one
        if (e.intersections.length > 0) {
            const skyClicked = e.intersections[0].object === meshRef.current;
            if (skyClicked) {
                selectNone();
                setCommonStore((state) => {
                    state.clickObjectType = ObjectType.Sky;
                });
            }
        }
    };

    return (
        <mesh
            {...props}
            ref={meshRef}
            name={'Sky'}
            scale={[1, scale, 1]}
            onContextMenu={(e) => {
                clickSky(e);
            }}
            onClick={(e) => {
                if (e.button === 2) return; // ignore right-click
                clickSky(e);
            }}
        >
            <sphereGeometry args={[900, 16, 8, 0, 2 * Math.PI, 0, Math.PI / 2]}/>
            <meshBasicMaterial map={texture}
                               side={BackSide}
                               opacity={1}
                               color={'skyblue'}/>
        </mesh>
    )
};

export default React.memo(Sky);<|MERGE_RESOLUTION|>--- conflicted
+++ resolved
@@ -32,20 +32,6 @@
     const selectNone = useStore(state => state.selectNone);
     const meshRef = useRef<Mesh>(null!);
 
-<<<<<<< HEAD
-    const scale = useMemo(() => {
-        switch (theme) {
-            case 'Desert':
-                return 0.5;
-            case 'Forest':
-                return 0.3;
-            case 'Grassland':
-                return 0.2;
-            default:
-                return 0.2;
-        }
-    }, [theme]);
-=======
     const sunlightDirection = useStore(state => state.sunlightDirection);
     const night = sunlightDirection.y <= 0;
 
@@ -63,7 +49,6 @@
         default:
             scale = 0.2;
     }
->>>>>>> e646efe6
 
     const textureImg = useMemo(() => {
         switch (theme) {
@@ -108,7 +93,7 @@
                 clickSky(e);
             }}
         >
-            <sphereGeometry args={[900, 16, 8, 0, 2 * Math.PI, 0, Math.PI / 2]}/>
+            <sphereGeometry args={[900, 16, 16, 0, 2 * Math.PI, 0, Math.PI / 2]}/>
             <meshBasicMaterial map={texture}
                                side={BackSide}
                                opacity={1}
