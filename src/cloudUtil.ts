/*
 * @Copyright 2023. Institute for Future Intelligence, Inc.
 */

import { useStore } from './stores/common';
<<<<<<< HEAD
import firebase from 'firebase';
import 'firebase/firestore';
import 'firebase/storage';
=======
import firebase from 'firebase/app';
>>>>>>> 95857ab4
import { showError, showInfo } from './helpers';
import i18n from './i18n/i18n';
import { HOME_URL } from './constants';
import { Design, DesignProblem } from './types';
import { Util } from './Util';
import { usePrimitiveStore } from './stores/commonPrimitive';

export const removeDesignFromProject = (userid: string, projectTitle: string, design: Design) => {
  const lang = { lng: useStore.getState().language };

  return firebase
    .firestore()
    .collection('users')
    .doc(userid)
    .collection('projects')
    .doc(projectTitle)
    .update({
      designs: firebase.firestore.FieldValue.arrayRemove(design),
    })
    .then(() => {
      showInfo(i18n.t('message.DesignRemovedFromProject', lang) + '.');
    })
    .catch((error) => {
      showError(i18n.t('message.CannotRemoveDesignFromProject', lang) + ': ' + error);
    });
};

export const updateProjectHiddenParameters = (
  userid: string,
  projectTitle: string,
  hiddenParameter: string,
  add: boolean, // true is to add, false is to remove
) => {
  const lang = { lng: useStore.getState().language };

  return firebase
    .firestore()
    .collection('users')
    .doc(userid)
    .collection('projects')
    .doc(projectTitle)
    .update({
      hiddenParameters: add
        ? firebase.firestore.FieldValue.arrayUnion(hiddenParameter)
        : firebase.firestore.FieldValue.arrayRemove(hiddenParameter),
    })
    .then(() => {
      // ignore
    })
    .catch((error) => {
      showError(i18n.t('message.CannotUpdateProject', lang) + ': ' + error);
    });
};

export const updateProjectDescription = (userid: string, projectTitle: string, description: string | null) => {
  const lang = { lng: useStore.getState().language };

  return firebase
    .firestore()
    .collection('users')
    .doc(userid)
    .collection('projects')
    .doc(projectTitle)
    .update({ description })
    .then(() => {
      // ignore
    })
    .catch((error) => {
      showError(i18n.t('message.CannotUpdateProject', lang) + ': ' + error);
    });
};

export const updateProjectDesign = (
  userid: string,
  projectTitle: string,
  designTitle: string,
  canvas: HTMLCanvasElement | null,
) => {
  const lang = { lng: useStore.getState().language };

  // first we update the design file
  return firebase
    .firestore()
    .collection('users')
    .doc(userid)
    .collection('files')
    .doc(designTitle)
    .set(useStore.getState().exportContent())
    .then(() => {
      useStore.getState().set((state) => {
        state.changed = false;
      });
      // first we upload a thumbnail of the design to Firestore Cloud Storage
      const storageRef = firebase.storage().ref();
      if (canvas) {
        const thumbnail = Util.resizeCanvas(canvas, 200);
        thumbnail.toBlob((blob) => {
          if (blob) {
            const metadata = { contentType: 'image/png' };
            const uploadTask = storageRef.child('images/' + designTitle + '.png').put(blob, metadata);
            // Listen for state changes, errors, and completion of the upload.
            uploadTask.on(
              firebase.storage.TaskEvent.STATE_CHANGED,
              (snapshot) => {
                const progress = (snapshot.bytesTransferred / snapshot.totalBytes) * 100;
                if (progress > 0) {
                  showInfo(i18n.t('word.Upload', lang) + ': ' + progress + '%');
                }
              },
              (error) => {
                showError('Storage: ' + error);
              },
              () => {
                uploadTask.snapshot.ref.getDownloadURL().then((downloadURL) => {
                  if (!userid) return;
                  // after we get a new download URL for the thumbnail image, we then go on to upload other data
                  // Firestore doesn't have a way to modify an element of an array
                  // So we have to read the entire design array first
                  firebase
                    .firestore()
                    .collection('users')
                    .doc(userid)
                    .collection('projects')
                    .doc(projectTitle)
                    .get()
                    .then((doc) => {
                      if (doc.exists) {
                        const data = doc.data();
                        if (data) {
                          const updatedDesigns: Design[] = [];
                          updatedDesigns.push(...data.designs);
                          // create an updated design
                          const designProjectType = useStore.getState().designProjectType;
                          let design = { title: designTitle, thumbnailUrl: downloadURL } as Design;
                          switch (designProjectType) {
                            case DesignProblem.SOLAR_PANEL_ARRAY:
                              const panelCount = Util.countAllSolarPanels();
                              const dailyYield = Util.countAllSolarPanelDailyYields();
                              const yearlyYield = Util.countAllSolarPanelYearlyYields();
                              const economicParams = useStore.getState().economicsParams;
                              const unitCost = economicParams.operationalCostPerUnit;
                              const sellingPrice = economicParams.electricitySellingPrice;
                              design = {
                                unitCost,
                                sellingPrice,
                                panelCount,
                                dailyYield,
                                yearlyYield,
                                ...design,
                                ...useStore.getState().solarPanelArrayLayoutParams,
                              };
                              break;
                            case DesignProblem.SOLAR_PANEL_TILT_ANGLE:
                              // TODO: Each row has a different tilt angle
                              break;
                          }
                          let index = -1;
                          for (const [i, d] of updatedDesigns.entries()) {
                            if (d.title === design.title) {
                              index = i;
                              break;
                            }
                          }
                          if (index >= 0) {
                            updatedDesigns[index] = design;
                          }
                          useStore.getState().set((state) => {
                            state.projectDesigns = updatedDesigns;
                          });
                          try {
                            const doc = firebase.firestore().collection('users').doc(userid);
                            if (doc) {
                              doc
                                .collection('projects')
                                .doc(projectTitle)
                                .update({
                                  designs: updatedDesigns,
                                })
                                .then(() => {})
                                .catch((error) => {
                                  showError(i18n.t('message.CannotUpdateProject', lang) + ': ' + error);
                                })
                                .finally(() => {});
                            }
                          } catch (error) {
                            showError(i18n.t('message.CannotUpdateProject', lang) + ': ' + error);
                          }
                        }
                      }
                    })
                    .catch((error) => {
                      showError(i18n.t('message.CannotFetchProjectData', lang) + ': ' + error);
                    })
                    .finally(() => {});
                });
              },
            );
          }
        });
      }
    })
    .catch((error) => {
      showError(i18n.t('message.CannotSaveYourFileToCloud', lang) + ': ' + error);
    })
    .finally(() => {
      // TODO
    });
};

export const loadCloudFile = (userid: string, title: string, popState?: boolean, viewOnly?: boolean) => {
  const lang = { lng: useStore.getState().language };

  useStore.getState().undoManager.clear();
  usePrimitiveStore.setState((state) => {
    state.waiting = true;
  });

  return firebase
    .firestore()
    .collection('users')
    .doc(userid)
    .collection('files')
    .doc(title)
    .get()
    .then((doc) => {
      const data = doc.data();
      if (data) {
        useStore.getState().importContent(data, title);
      } else {
        showInfo(i18n.t('message.CloudFileNotFound', lang) + ': ' + title);
        useStore.getState().set((state) => {
          state.cloudFile = undefined;
        });
      }
      if (!popState && !viewOnly) {
        const newUrl = HOME_URL + '?client=web&userid=' + userid + '&title=' + encodeURIComponent(title);
        window.history.pushState({}, document.title, newUrl);
      }
    })
    .catch((error) => {
      showError(i18n.t('message.CannotOpenCloudFile', lang) + ': ' + error);
    })
    .finally(() => {
      usePrimitiveStore.setState((state) => {
        state.waiting = false;
      });
    });
};<|MERGE_RESOLUTION|>--- conflicted
+++ resolved
@@ -3,13 +3,7 @@
  */
 
 import { useStore } from './stores/common';
-<<<<<<< HEAD
 import firebase from 'firebase';
-import 'firebase/firestore';
-import 'firebase/storage';
-=======
-import firebase from 'firebase/app';
->>>>>>> 95857ab4
 import { showError, showInfo } from './helpers';
 import i18n from './i18n/i18n';
 import { HOME_URL } from './constants';
